<<<<<<< HEAD
=======
# TerminusDB Server v4.0.0 Release Notes

## New

+ Added "typeof" to WOQL allowing extraction or filtering of types from arbitrary nodes or datapoints
+ Added some CURL connection examples
+ CSV loading and updating
+ Automatic CSV schema generation
+ Allow embedded "usings" with appriopriate expansion of prefixes according to which database is referred to in the using
+ New CLI interface
+ Mac OS version released

## Bug fixes

+ Fix CORS headers on get request for CSV
+ Fixed handling of dates in typecasting
+ Schema validation error handling improved

>>>>>>> 6431f88c
# TerminusDB Server v3.0.7 Release Notes

## Bug fixes

+ Fix Windows tray icon error bug

# TerminusDB Server v3.0.6 Release Notes

## Bug fixes

+ Fix subject-object iterator

# TerminusDB Server v3.0.5 Release Notes

This is a feature and bugfix release

## New

+ Add tabling and compilation of schema definitions for faster document access
+ Speed improvements to literal marshalling

## Bug fixes

+ Increased default stack-size because large packs are stack allocated and can cause stack-overflow on small stacks.
+ Improved determinism in frame code.

# TerminusDB Server v3.0.3 Release Notes

This is a feature and bugfix release

## New

+ Added reverse path queries allowing backwards follow in graph regular expressions for path
+ New word "immediately" which does non-backtracking side-effects
+ Force flag now allows database deletion to work even when database is not finalised
+ Expose additions and removals (deltas) to the WOQL query API

## Bug fixes

+ Add proper handling for rdf:langString

# TerminusDB Server v3.0.0 Release Notes

This is our TerminusDB Server v3 liberation release. We have removed
the masters from our default branching.

## New

+ Reset API allows reseting branch to arbitrary commit
+ Squash API operation now available
+ Default branch is now called main and not master
+ Added much more extensive coverage of API in the api.owl.ttl ontology
+ Fixed some schema errors in woql.owl.ttl
+ Added boolean flag (`all_witnesses`) for returning all or only the first witness from schema checks.
+ Improvements to schema checking. Most large inserts with schema will be 40% faster

## Backwards-Incompatible Changes

+ Default branch will be set to main and not master, so that some
  calls which relied on master being default will fail. This can be
  fixed in all cases by doing a branch operation from master to main.
+ By default only one witness is now returned in WOQL queries in which
  the resulting database violates schema constraints.

## Bug fixes

+ Improved the API for organisation management
+ Improved CORS handling on some calls

# TerminusDB Server v2.0.6 Release Notes

This is largely a bug fix and cleanup release. We focused on improving error handling and code maintanability.

## New

+ Better overall error handling.
+ Extended create db API to allow users to specify whether they want a schema or not.
+ Improved JWT handling for authentication.
+ Added API for role and organisation creation.
+ Extensive work on making capability checking more robust.
+ First draft of auto-generating `.md` files from loaded ontologies.
+ Turtle files can now be read with WOQL.get using "by order of"
  parameter list with three elements.
+ Posted files can now be processed by WOQL.get

## Changes

+ Fixed API endpoint for WOQL.put which allows us to dump to CSV

## Backwards-Incompatible Changes

+ Errors are now largely structured as JSON-LD carrying with them a type which
  is defined in `terminus-schema/api.owl.ttl`. This should make it much easier
  for clients to determine the exact meaning of an error, and allows Error reporting
  to be documented in an ontology.

## Bug fixes

+ Handling of floating point numbers has been improved to stop some spurious type errors.
+ Fixed a utf-8 encoding issue encountered when loading remote csvs.


# TerminusDB Server v2.0.5 Release Notes

## Changes

+ New TerminusDB Console
+ Bug fixes

# TerminusDB Server v2.0.4 Release Notes

## Changes

+ New version of terminusdb-console

# TerminusDB Server v2.0.3 Release Notes

## New

+ Implemented Clone, Push and Pull

## Changes

+ The `TERMINUSDB_SERVER_PUBLIC_URL` environment variable is now ignored. TerminusDB is now fully location-agnostic.
+ Added `TERMINUSDB_SERVER_PACK_DIR` environment variable, determining where swi-prolog packages will be installed.
  This was added to make it easier to offer alternative distributions of TerminusDB in the future.

## Bug fixes

+ CORS handling has been changed to reflect Origin on authenticated requests.

# TerminusDB Server v2.0.2 Release Notes

## New

+ Provide HTTPS support and the ability to set your own certs

## Bug fixes

+ The built-in web console now works on different ports
+ The built-in web console now works on different hosts

# TerminusDB Server v2.0.1 Release Notes

## Bug Fixes

+ Resolution of resource descriptors now attempts to resolve relative
  to the current context before trying to resolve as an absolute path.
+ woql:Size was using a database path predicate which was not imported
  causing it to fail.

# TerminusDB Server v2.0.0 Release Notes

## New

TerminusDB Server now implements databases as a tiered structure which
tracks deltas on collections of graphs. This tiered structure
includes:

+ Meta data graph: Holds information about the local and all remote
  repositories assocated with a given database.
+ Commit Graph: A graph containing information about all commits,
  their authors, a comment, and associated branches.
+ Instance and Schema Graphs: These graphs containing the actual data.

These new structural changes to the underlying store allow users to
perform a number of git-like operations. This includes:

+ Time-travel on databases: You can run queries, browse documents or
  view the schema at any previous commit.
+ Branching: You can branch from any current branch or reference (a
  previous commit).

Several new querying capabilities have been added:

+ Regular path queries allowing the user to query recursively using
  combinations of intermediate predicates resulting in both end-point
  nodes and the particular path as a list of edge objects.
+ Database size and triple count can be queried
+ You can choose a specific resource to query including: the meta-data
  graph, the commit graph, a collection of instance or schema graphs,
  or a particular commit.

## Backwards-Incompatible Changes

+ The storage approach has changed dramatically and so previous
  databases can not be read directly by the new TerminusDB. Upgrades
  require re-ingesting data.

+ The previous version of TerminusDB used JSON as an interchange for
  WOQL ASTs. The current version uses JSON-LD, which is a
  serialisation of RDF. This enables us to store WOQL queries in a
  database and provides a schema documentation of the WOQL query language.

## Bug Fixes

+ Transactional logic in TerminusDB 1.0 had surprising outcomes when
  backtracking over inserts. We currently treat inserts as
  non-backtracking destructive updates.
+ WOQL.when is not required in order to perform updates.<|MERGE_RESOLUTION|>--- conflicted
+++ resolved
@@ -1,5 +1,3 @@
-<<<<<<< HEAD
-=======
 # TerminusDB Server v4.0.0 Release Notes
 
 ## New
@@ -18,7 +16,6 @@
 + Fixed handling of dates in typecasting
 + Schema validation error handling improved
 
->>>>>>> 6431f88c
 # TerminusDB Server v3.0.7 Release Notes
 
 ## Bug fixes
