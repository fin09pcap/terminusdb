:- module(database,[
          ]).

/** <module> Implementation of database graph management
 *
 * This module helps other modules with the representation of databases and
 * their associated graphs by bundling them as objects with some convenience
 * operators and accessors.
 *
 * * * * * * * * * * * * * COPYRIGHT NOTICE  * * * * * * * * * * * * * * *
 *                                                                       *
 *  This file is part of TerminusDB.                                     *
 *                                                                       *
 *  TerminusDB is free software: you can redistribute it and/or modify   *
 *  it under the terms of the GNU General Public License as published by *
 *  the Free Software Foundation, under version 3 of the License.        *
 *                                                                       *
 *                                                                       *
 *  TerminusDB is distributed in the hope that it will be useful,        *
 *  but WITHOUT ANY WARRANTY; without even the implied warranty of       *
 *  MERCHANTABILITY or FITNESS FOR A PARTICULAR PURPOSE.  See the        *
 *  GNU General Public License for more details.                         *
 *                                                                       *
 *  You should have received a copy of the GNU General Public License    *
 *  along with TerminusDB.  If not, see <https://www.gnu.org/licenses/>. *
 *                                                                       *
 * * * * * * * * * * * * * * * * * * * * * * * * * * * * * * * * * * * * */

:- use_module(utils).
:- use_module(types).
:- use_module(sdk).
:- use_module(file_utils).
:- use_module(triplestore).

:- use_module(library(prolog_stack)).
:- use_module(library(apply)).
:- use_module(library(apply_macros)).

:- op(2, xfx, ^^).

/*
 * Types:
 *
 * graph_descriptor --> named_graph{ name : atom }
 *                    | ref_graph{ layer_id : atom }
 *
 * A named_graph refers to a file in the store - this has to be made unique so we don't get
 * collisions between different databases. Currently only used for the terminus and database graph
 * - one per repository. This uses the file label mechanism.
 *
 * A ref_graph is a layer id that can be resolved to a graph.
 *
 * collection_descriptor --> terminus_descriptor
 *                         | database_descriptor{ database_name : uri,
 *                                                instance : list(graph_descriptor)}
 *                         | repository_descriptor{ database_descriptor : database_descriptor,
 *                                                  repository_name : uri,
 *                                                  instance : list(graph_descriptor)}
 *                         | ref_descriptor{ repository_descriptor: repository_descriptor,
 *                                           ref_name : uri, % the name of the thing advancing
 *                                           last_commit : uri, % the base of the commit
 *                                           author : string,
 *                                           message : string,
 *                                           schema : list(graph_descriptor)
 *                                           instance : list(graph_descriptor)
 *                                           inference : list(graph_descriptor)}
 *
 * terminus_descriptor: refers to the core database with user and database management.
 * This database refers to the various database descriptors which can be opened "by name"
 * using the label mechanism.
 *
 * database_descriptor: is a per database graph collections that store information about all
 * local and remotes which exist
 *
 * repository descriptors: is used to refer to the branchs that exist in a given repository.
 *
 * branch_descriptors: refers to the precise graph collection which is a 'normal' database
 * object used in WOQL.
 *
 * Transaction management requires that we advance a file system label associated with the
 * repository descriptor when we have performed a full transaction. All other multi-graph
 * management is done within the graphs associated with the repository descriptor.
 *
 * The type polymorphism is designed to allow WOQL read transactions to work identically over
 * all of these cases. However, *write* transactions have to be done differently on each of
 * these by case, though triple writes can be done identically.
 *
 * read_obj ---> read_obj{ descriptor : graph_descriptor, read : Layer}
 * write_obj ---> write_obj{ descriptor : graph_descriptor, write : Layer_Builder}
 * query_object ---> query_object{ descriptor : collection_descriptor,
 *                                 <parent : query_object>, % except for database/terminus descriptors
 *                                 <commit_author : string>, % only ref_descriptors
 *                                 <commit_message : string>, % only ref_descriptors
 *                                 instance_read_objects : list(read_obj),
 *                                 schema_read_objects : list(read_obj),
 *                                 inference_read_objects : list(read_obj),
 *                                 instance_write_objects : list(write_obj),
 *                                 schema_write_objects : list(write_obj),
 *                                 inference_write_objects : list(write_obj) }
 *
 * transaction_object ---> transaction_object{ collection_descriptors : list(collection_descriptor),
 *                                             query_objs : list(query_objs),
 *                                             post_objs : list(query_objs) }
 */


/*
 * terminus_repository_schema(Schema) is det.
 *
 * Returns the name of the repository schema
 */
terminus_repository_schema(Schema) :-
    db_path(Path),
    www_form_encode('terminus-repository-schema',Safe_GID),
    interpolate([Path,Safe_GID,'.label'],Schema).

/**
 * open_read_obj(Graph_Descriptor : graph_descriptor, Read_Object : read_object) is det.
 *
 * opens a graph descriptor with a querable read object.
 */
open_read_obj(Graph, read_obj{ descriptor : Graph, read : Layer }) :-
    Graph = named_graph{ name : Name },
    storage(Store),
    safe_open_named_graph(Store,Name,Obj),
    head(Obj,Layer).
open_read_obj(Graph, read_obj{ descriptor : Graph, read : Layer }) :-
    Graph = ref_graph{ layer_id : Layer_ID },
    storage(Store),
    store_id_layer(Store,Layer_ID,Layer).

/**
 * open_write_obj(Graph_Descriptor : graph_descriptor, Write_Object : write_object) is det.
 *
 * opens a graph descriptor with a writer builder.
 */
open_write_obj(Graph, write_obj{ descriptor : Graph, write : Layer_Builder }) :-
    Graph = named_graph{ name : Name },
    storage(Store),
    safe_open_named_graph(Store,Name,Obj),
    open_write(Obj,Layer_Builder).
open_write_obj(Graph, write_obj{ descriptor : Graph, write : Layer_Builder }) :-
    Graph = ref_graph{ layer_id : Layer_ID },
    storage(Store),
    store_id_layer(Store,Layer_ID,Layer),
    open_write(Layer,Layer_Builder).

included_read_objects(Graph_Descriptors, Read_Graph_Descriptors, Read_Objects) :-
    include({Read_Graph_Descriptors}/[X]>>memberchk(X,Read_Graph_Descriptors),
            Graph_Descriptors,
            Read_Descriptors),
    maplist([Descriptor,Read_Obj]>>open_read_obj(Descriptor,Read_Obj),
            Read_Descriptors, Read_Objects).

included_write_objects(Graph_Descriptors, Read_Graph_Descriptors, Read_Objects) :-
    include({Read_Graph_Descriptors}/[X]>>memberchk(X,Read_Graph_Descriptors),
            Graph_Descriptors,
            Read_Descriptors),
    maplist([Descriptor,Read_Obj]>>open_write_obj(Descriptor,Read_Obj),
            Read_Descriptors, Read_Objects).

/**
 * descriptor_query(Descriptor, Read_Graph_Descriptors, Write_Graph_Descriptors, Map, New_Map) is det.
 *
 * Impements the logic which allows us to special-case the
 * opening of descriptors for repository, branch and graph.
 *
 * It opens descriptors like an onion, avoiding duplicate opens with a Map.
 *
 * @Descriptor has type collection_descriptor
 * @Read_Graph_Descriptor has type list(collection_descriptor)
 *                        This specifies which read queries to open.
 * @Write_Graph_Descriptor has type list(collection_descriptor)
 *                         This specifies which write queries to open.
 * @Map has type list(descriptor=query_object)
 *      Keeps track of the descriptors which have already been opened so we are monotonic
 * @New_Map has type list(descriptor=query_object)
 *      Updated map
 */
descriptor_query(Descriptor, Read_Graph_Descriptors, Write_Graph_Descriptors, Map, Map) :-
    memberchk(Descriptor=_, Map),
    !.
descriptor_query(terminus_descriptor, Read_Graph_Descriptors, Write_Graph_Descriptors, Map,
                 [terminus_descriptor=Query_Object|Map]) :-

    terminus_schema(Schema_Name),
    Schema_Graph = named_graph{ name : Schema_Name },

    terminus_instance(Instance_Name),
    Instance_Graph = named_graph{ name : Instance_Name },

    terminus_instance(Instance_Name),
    Inference_Graph = named_graph{ name : Inference_Name },

    % Get hard coded schema read/write objects
    include_read_objects([Schema_Graph],Read_Graph_Descriptors, Schema_Read_Objects),
    include_write_objects([Schema_Graph],Write_Graph_Descriptors, Schema_Write_Objects),

    % Get hard coded instance read/write objects
    include_read_objects([Instance_Graph],Read_Graph_Descriptors,Instance_Read_Objects),
    include_write_objects([Instance_Graph],Write_Graph_Descriptors, Instance_Write_Objects),

    % Get hard coded inference read/write objects
    include_read_objects([Inference_Graph],Read_Graph_Descriptors,Inference_Read_Objects),
    include_write_objects([Inference_Graph],Write_Graph_Descriptors,Inference_Write_Objects),

    Query_Object = query_obj{
                       descriptor : Collection_Descriptor,
                       instance_read_objects : Instance_Read_Objects,
                       schema_read_objects : Schema_Read_Objects,
                       inference_read_objects : Inference_Read_Objects,
                       instance_write_objects : Instance_Write_Objects,
                       inference_write_objects : Inference_Write_Objects,
                       schema_write_objects : Schema_Write_Objects
                   }.
descriptor_query(Descriptor, Read_Graph_Descriptors, Write_Graph_Descriptors, Map,
                 [Descriptor=Query_Object|Map]) :-
    Descriptor = database_descriptor{
                     database_name : DB_Name,
                     instance : IL
                 },
    !,
    layer_ontology(Layer_Ontology_Name),
    Layer_Ontology_Graph = named_graph{ name : Layer_Ontology_Name },
    repository_ontology(Repository_Ontology_Name),
    Repository_Ontology_Graph = named_graph{ name : Repository_Ontology_Name },

    % Get hard coded layer and repository schema read/write objects
    Schema_Graphs = [Repository_Ontology_Graph, Layer_Ontology_Graph],
    include_read_objects(Schema_Graphs,Read_Graph_Descriptors, Read_Schema_Objects),
    include_write_objects(Schema_Graphs,Write_Graph_Descriptors, Write_Schema_Objects),

    % Get instance read/write objects
    include_read_objects(IL,Read_Graph_Descriptors,Read_Instance_Objects),
    include_write_objects(IL,Write_Graph_Descriptors, Write_Instance_Objects),

<<<<<<< HEAD
    Query_Object = query_obj{
                       descriptor : Collection_Descriptor,
                       instance_read_objects : Instance_Read_Objects,
                       schema_read_objects : Schema_Read_Objects,
                       inference_read_objects : [],
                       instance_write_objects : Write_Instance_Objects,
                       inference_write_objects : [],
                       schema_write_objects : Schema_Write_Objects
                   }.
descriptor_query(Repository, Read_Mask, Write_Mask, Map,
                 [Descriptor=Query_Object|New_Map]) :-
    Descriptor = repository_descriptor{
                     database_descriptor : DB,
                     repository_name : _Name,
                     author : Author,
                     message : Message,
                     instance : IL
                 },
=======
    Query_Obj = query_obj{
                    collection_descriptor : Collection_Descriptor,
                    instance_read_objects : Instance_Read_Objects,
                    schema_read_objects : Schema_Read_Objects,
                    inference_read_objects : [],
                    instance_write_objects : Write_Instance_Objects,
                    inference_write_objects : [],
                    schema_write_objects : Schema_Write_Objects
                }.
descriptor_query(Repository, Read_Mask, Write_Mask, Query_Obj) :-
    % TODO: Not correct anymore, the dict content has been
    %       changed
    Collection_Descriptor = repository_descriptor{
                                database_descriptor : _DB,
                                repository_layer : _Layer,
                                repository_name : _Name,
                                instance : IL
                            },
>>>>>>> 104bf1fb
    !,
    descriptor_query(DB, Read_Mask, Write_Mask, Map, New_Map),
    memberchk(DB,New_Map, Parent_Query_Obj),

    layer_ontology(Layer_Ontology_Name),
    Layer_Ontology_Graph = named_graph{ name : Layer_Ontology_Name },
    ref_ontology(Ref_Ontology_Name),
    Repository_Ontology_Graph = named_graph{ name : Repository_Ontology_Name },

    % Get hard coded layer and repository schema read/write objects
    Schema_Graphs = [Ref_Ontology_Graph, Layer_Ontology_Graph],
    include_read_objects(Schema_Graphs,Read_Graph_Descriptors, Read_Schema_Objects),
    include_write_objects(Schema_Graphs,Write_Graph_Descriptors, Write_Schema_Objects),

    % Get instance read/write objects
    include_read_objects(IL,Read_Graph_Descriptors,Read_Instance_Objects),
    include_write_objects(IL,Write_Graph_Descriptors, Write_Instance_Objects),

    Query_Object = query_obj{
                       parent : Parent_Query_Obj,
                       descriptor : Descriptor,
                       instance_read_objects : Read_Instance_Objects,
                       schema_read_objects : Read_Schema_Objects,
                       inference_read_objects : [],
                       instance_write_objects : Write_Instance_Objects,
                       schema_write_objects : Write_Schema_Objects,
                       inference_write_objects : []
                   }.
descriptor_query(Descriptor, Read_Mask, Write_Mask, Map,
                 [Descriptor=Query_Object|New_Map]) :-
    Descriptor = ref_descriptor{ repository_descriptor : Repository_Descriptor,
                                 ref_name : Ref_Name,
                                 last_commit : Last_Commit,
                                 repository_name : Repository_Name,
                                 author : Author,
                                 message : Message,
                                 schema : Schema_List,
                                 inference : Inf_List,
                                 instance : Instance_List },
    !,
    descriptor_query(Repository_Descriptor, Read_Mask, Write_Mask, Map, New_Map),
    memberchk(Repository_Descriptor, New_Map, Parent_Query_Obj),

    % Get schema read/write objects
    include_read_objects(Schema_Graphs,Read_Graph_Descriptors, Schema_Read_Objects),
    include_write_objects(Schema_Graphs,Write_Graph_Descriptors, Schema_Write_Objects),

    % Get instance read/write objects
    include_read_objects(Instance_List,Read_Graph_Descriptors, Instance_Read_Objects),
    include_write_objects(Instance_List,Write_Graph_Descriptors, Instance_Write_Objects),

    % Get inference read/write objects
    include_read_objects(Inference_List,Read_Graph_Descriptors, Inference_Read_Objects),
    include_write_objects(Inference_List,Write_Graph_Descriptors, Inference_Write_Objects),

    Query_Obj = query_obj{
                    parent : Parent_Query_Obj,
                    descriptor : Descriptor,
                    commit_message : Message,
                    commit_author : Author,
                    instance_read_objects : Instance_Read_Objects,
                    schema_read_objects : Schema_Read_Objects,
                    inference_read_objects : Inference_Read_Objects,
                    instance_write_objects : Instance_Write_Objects,
                    schema_write_objects : Schema_Write_Objects,
                    inference_write_objects : Inference_Write_Objects
                }.

update_read_objects([], New_Read_Objects, New_Read_Objects).
update_read_objects([Old_Read_Object|Old_Read_Objects], New_Read_Objects, Results) :-
    memberchk(read_obj{ descriptor: Old_Read_Object.descriptor, read: _}, New_Read_Objects),
    !,
    update_read_objects(Old_Read_Objects, New_Read_Objects, Results).
update_read_objects([Old_Read_Object|Old_Read_Objects], New_Read_Objects, [Old_Read_Object|Results]) :-
    update_read_objects(Old_Read_Objects, New_Read_Objects, Results).

commit_write_object(write_obj{
                       descriptor: Graph_Descriptor,
                       write: Layer_Builder
                   },
                    read_obj{
                        descriptor: Graph_Descriptor,
                        read: Layer
                    }) :-
    terminus_store:nb_commit(Layer_Builder, Layer).

/* TODO: This seems completely wrong. Probably need to use 'put' due to polymorphism */
commit_query_object(query_object{
                        collection_descriptor: Collection_Descriptor,
                        instance_read_objects: Instance_Read_Objects,
                        inference_read_objects: Inference_Read_Objects,
                        schema_read_objects: Schema_Read_Objects,
                        instance_write_objects: Instance_Write_Objects,
                        inference_write_objects: Inference_Write_Objects,
                        schema_write_objects: Schema_Write_Objects
                    },
                    query_object {
                        collection_descriptor: Collection_Descriptor,
                        instance_read_objects: New_Instance_Read_Objects,
                        inference_read_objects: New_Inference_Read_Objects,
                        schema_read_objects: New_Schema_Read_Objects,
                        instance_write_objects: [],
                        inference_write_objects: [],
                        schema_write_objects: []
                        }) :-
    maplist(commit_write_object,
            Instance_Write_Objects,
            Committed_Instance_Objects),
    maplist(commit_write_object,
            Schema_Write_Objects,
            Committed_Schema_Objects),
    maplist(commit_write_object,
            Inference_Write_Objects,
            Committed_Inference_Objects),

    update_read_objects(Instance_Read_Objects, Committed_Instance_Objects, New_Instance_Read_Objects),
    update_read_objects(Schema_Read_Objects, Committed_Schema_Objects, New_Schema_Read_Objects),
    update_read_objects(Inference_Read_Objects, Committed_Inference_Objects, New_Inference_Read_Objects).

die(Message) :-
    throw(not_acceptable(_{'terminus:status': 'terminus:error',
                           'terminus:message': Message
                          })).

:- meta_predicate call_or_die(:, +).
call_or_die(Call, Message) :-
    (   call(Call)
    ->  true
    ;   die(Message)).


/**
 * open_descriptor_queries_uniquely(Descriptors, Read_Descriptors, Write_Descriptors, Query_Objects, Map) is det.
 *
 * Only creates one object per descriptor - actually a fold.
 */
open_descriptor_queries_uniquely([], _Read_Descriptors, _Write_Descriptors, [], _Map).
open_descriptor_queries_uniquely([Descriptor|Descriptors], Read_Descriptors, Write_Descriptors,
                                 Query_Objects, Map) :-
    descriptor_query(Descriptor, Read_Descriptors, Write_Descriptors,
                     Descriptor_Query_Objects, Map, New_Map),
    % difference list anyone?
    append(Descriptor_Query_Objects,New_Query_Objects,Query_Objects),
    open_descriptor_queries_uniquely(Descriptors, Read_Descriptors,
                                     Write_Descriptors, New_Query_Objects, New_Map).

key_equal((=), X=_, X=_).
key_equal((<), X=_, Y=_) :-
    X @< Y.
key_equal((>), X=_, Y=_) :-
    X @> Y.

/**
 * open_descriptor_queries(Descriptors, Read_Descriptors, Write_Descriptors, Query_Objects) is det.
 *
 * open descriptors responsibly
 */
open_descriptor_queries(Descriptors, Read_Descriptors, Write_Descriptors, Query_Objects) :-
    open_descriptor_queries_uniquely(Descriptors, Read_Descriptors, Write_Descriptors, [], Map),
    presort(key_equal,Map,Sorted_Map),
    maplist([_Descriptor=Query_Object,Query_Object]>>true, Sorted_Map, Query_Objects).

/**
 * with_transaction(+Pre_Descriptors, +Read_Descriptors, +Write_Descriptors, :Query_Update, :Post, -Witnesses) is semidet.
 */
:- meta_predicate with_transaction(+,+,+,+,+,:,:,-).
with_transaction(Pre_Descriptors,
                 Read_Descriptors,
                 Write_Descriptors,
                 Update_Query_Objects,
                 Post_Query_Objects,
                 Query_Update,
                 Post,
                 _Witnesses) :-
    % turn descriptors into query objects
    between(1,5,_),
    % Get unique query objects per descriptor
    open_descriptor_queries(Pre_Descriptors, Read_Descriptors, Write_Desriptors, Update_Query_Objects),
    % call update_query which will use those query objects
    call_or_die(Query_Update, 'unable to perform the query'),

    % turn builders into layers resulting in post query objects
    maplist(commit_query_object,
            Update_Query_Objects,
            Post_Query_Objects),

    % call post with post query objects for final check
    call_or_die(Post, 'post condition failed'),

    % set heads (magic!)
    set_heads(Post_Query_Objects),
    !.
with_transaction(Pre_Descriptors,
                 Read_Descriptors,
                 Write_Descriptors,
                 Update_Query_Objects,
                 Post_Query_Objects,
                 Query_Update,
                 Post,
                 Witnesses) :-
    die('too many transaction retries, dying.').

descriptor_compare('=', Left, Right) :-
    Left.descriptor = Right.descriptor,
    !.
descriptor_compare('<', Left, Right) :-
    Left @< Right,
    !.
descriptor_compare('>', _Left, _Right).

collect_query_objects(Query_Objects,
                      Ref_Query_Objects,
                      Repo_Query_Objects,
                      Label_Query_Objects) :-
    include([Query_Object]>>(ref_descriptor{} :< Query_Object.collection_descriptor),
            Query_Objects,
            Ref_Query_Objects),

    include([Query_Object]>>(repository_descriptor{} :< Query_Object.collection_descriptor),
            Query_Objects,
            Toplevel_Repo_Query_Objects),

    maplist([Ref_Query_Object,Repo_Query_Object]>>(
                Ref_Query_Object.parent = Repo_Query_Object),
            Ref_Query_Objects,
            Second_Level_Repo_Query_Objects),

    union(Toplevel_Repo_Query_Objects,
          Second_Level_Repo_Query_Objects,
          Repo_Query_Objects),

    include([Query_Object]>>(database_descriptor{} :< Query_Object.collection_descriptor),
            Query_Objects,
            Toplevel_Label_Query_Objects),

    maplist([Repo_Query_Object,Label_Query_Object]>>(
                Repo_Query_Object.parent = Label_Query_Object),
            Repo_Query_Objects,
            Second_Level_Label_Query_Objects),

    union(Toplevel_Label_Query_Objects,
          Second_Level_Label_Query_Objects,
          Label_Query_Objects).

set_ref_head(Ref_Query_Object, New_Ref_Query_Object) :-
    Ref_Name = Ref_Query_Object.descriptor.ref_name,
    Last_Commit = Ref_Query_Object.descriptor.last_commit,
    Ref_Query_Object.instance_read_objects = [Ref_Layer],
    open_write(Ref_Layer, Ref_Layer_Builder),

    Ref_Instance_Read_Objects = Ref_Query_Object.instance_read_objects,
    maplist([Ref_Instance_Read_Object]>>(Ref_Instance_Read_Object.read),
            Ref_Instance_Read_Objects, Instance_Layers),
    Ref_Schema_Read_Objects = Ref_Query_Object.schema_read_objects,
    maplist([Ref_Schema_Read_Object]>>(Ref_Schema_Read_Object.read),
            Ref_Schema_Read_Objects, Schema_Layers),
    Ref_Inference_Read_Objects = Ref_Query_Object.inference_read_objects,
    maplist([Ref_Inference_Read_Object]>>(Ref_Inference_Read_Object.read),
            Ref_Inference_Read_Objects, Inference_Layers),


    atomic_list_concat([Ref_Name,'/document/'],Ref_Base),
    random_uri(Ref_Base,'Commit',Commit_URI),
    write_ref_commit(Ref_Layer_Builder, Last_Commit, Commit_URI),

    maplist({Commit_URI,Ref_Layer,Ref_Base,Ref_Layer_Builder}/[Layer]>>
            write_layer_to_commit(instance,Ref_Layer,Ref_Layer_Builder,Ref_Base,Layer,Commit_URI),
            Instance_Layers),

    maplist({Commit_URI,Ref_Layer,Ref_Base,Ref_Layer_Builder}/[Layer]>>
            write_layer_to_commit(schema,Ref_Layer,Ref_Layer_Builder,Ref_Base,Layer,Commit_URI),
            Schema_Layers),

    maplist({Commit_URI,Ref_Layer,Ref_Base,Ref_Layer_Builder}/[Layer_ID]>>
            write_layer_to_commit(inference,Ref_Layer,Ref_Layer_Builder,Ref_Base,Layer,Commit_URI),
            Inference_Layers),

    nb_commit(Ref_Layer_Builder, New_Ref_Layer),
    New_Ref_Query_Object = Ref_Query_Object.put(_{instance_read_object: [New_Ref_Layer]}).

:- table metadata_prefix_expand/2
metadata_prefix_expand(Prefixed_URI,URI) :-
    global_prefix_expand(Prefixed_URI, CommitType).

write_ref_commit(Ref_Layer_Builder,Ref_URI,Author,Last_Commit_URI,Commit_URI) :-
    metadata_prefix_expand(terminus:'Commit', Commit_Type),
    metadata_prefix_expand(rdf:type, RDF_Type),
    metadata_prefix_expand(xsd:string, XSD_String),
    metadata_prefix_expand(terminus:ref_commit, Ref_Commit_Prop),
    metadata_prefix_expand(terminus:commit_parent, Parent_Prop),
    metadata_prefix_expand(terminus:commit_timestamp, Commit_Timestamp_Prop),
    metadata_prefix_expand(terminus:commit_author, Author_Prop),
    metadata_prefix_expand(terminus:'Branch', Branch_Type),
    metadata_prefix_expand(terminus:no_commit, No_Commit_URI),
    unix_time_string_now(Unix_Time_String),
    object_storage(literal(Unix_Time_String,XSD_String), Timestamp_Literal),
    object_storage(literal(Author,XSD_String), Author_Literal),
    nb_add_triple(Write_Builder, Commit_URI, RDF_Type, node(Commit_Type)),
    (   Last_Commit_URI = No_Commit_URI
    ->  true
    ;   nb_remove_triple(Write_Builder, Ref_URI, Ref_Commit_Prop, node(Last_Commit_URI)),
        nb_add_triple(Write_Builder, Commit_URI, Parent_Prop, node(Last_Commit_URI))),
    nb_add_triple(Write_Builder, Ref_URI, Ref_Commit_Prop, node(Commit_URI)),
    nb_add_triple(Write_Builder, Commit_URI, RDF_Type, node(Commit_Type)),
    nb_add_triple(Write_Builder, Commit_URI, Commit_Timestamp_Prop, value(Timestamp_Literal)),
    nb_add_triple(Write_Builder, Commit_URI, Author_Prop, value(Author_Literal)).

write_layer_to_commit(Type,Ref_Layer,Ref_Layer_Builder,Ref_Base,Layer,Commit_URI) :-
    metadata_prefix_expand(terminus:Type, Graph_Property),
    metadata_prefix_expand(terminus:'Layer', Layer_Type),
    metadata_prefix_expand(terminus:layer_id, Layer_ID_Prop),
    metadata_prefix_expand(terminus:layer_parent, Layer_Parent_Prop),
    metadata_prefix_expand(rdf:type, RDF_Type),
    metadata_prefix_expand(xsd:string, XSD_String),
    metadata_prefix_expand(xsd:integer, XSD_Integer),
    layer_to_id(Layer,Layer_ID),
    object_storage(literal(Layer_ID,XSD_String), Layer_Literal),
    atomic_list_concat([Ref_Base,'/document/Layer'],Layer_Base),
    parent(Layer,Parent),
    layer_to_id(Parent,Parent_Layer_ID),
    idgen(Layer_Base ,[Layer_ID], Layer_URI),
    idgen(Layer_Base ,[Parent_Layer_ID], Parent_Layer_URI),
    nb_add_triple(Write_Builder, Layer_URI, RDF_Type, node(Layer_Type)),
    nb_add_triple(Write_Builder, Commit_URI, Graph_Property, node(Layer_URI)),
    nb_add_triple(Write_Builder, Layer_URI, Layer_ID_Prop, value(Layer_Literal)),
    nb_add_triple(Write_Builder, Layer_URI, Layer_Parent_Prop, node(Parent_Layer_ID)).

unix_time_string_now(Unix_Time_String) :-
    get_time(Time),
    Unix_Time is floor(Time),
    number_string(Unix_Time,Unix_Time_String).

random_uri(Base,Type,URI) :-
    atomic_list_concat([Base,Type],Type_Base),
    Size is 2 ** (20 * 8),
    random(0, Size, Num),
    format(atom(Random), '~36r', [Num]),
    idgen(Type_Base ,[Random], URI).

nb_remove_shadow_layer(Layer_Builder, Repo_Name, Layer_Id) :-
    metadata_prefix_expand(terminus:'ShadowLayer', Layer_Type),
    metadata_prefix_expand(terminus:layer_id, Layer_ID_Prop),
    metadata_prefix_expand(rdf:type, RDF_Type),
    metadata_prefix_expand(xsd:string, XSD_String),

    atomic_list_concat([Repo_Name,'/document/ShadowLayer'], Layer_Base),

    idgen(Layer_Base, [Layer_Id], Layer_URI),
    object_storage(literal(Layer_Id,XSD_String), Layer_Literal),

    ignore(nb_remove_triple(Layer_Builder, Layer_URI, RDF_Type, node(Layer_Type))),
    ignore(nb_remove_triple(Layer_Builder, Layer_URI, Layer_ID_Prop, value(Layer_Literal))).

nb_add_shadow_layer(Layer_Builder, Repo_Name, Layer_Id) :-
    metadata_prefix_expand(terminus:'ShadowLayer', Layer_Type),
    metadata_prefix_expand(terminus:layer_id, Layer_ID_Prop),
    metadata_prefix_expand(rdf:type, RDF_Type),
    metadata_prefix_expand(xsd:string, XSD_String),

    atomic_list_concat([Repo_Name,'/document/ShadowLayer'], Layer_Base),

    idgen(Layer_Base, [Layer_Id], Layer_URI),
    object_storage(literal(Layer_Id,XSD_String), Layer_Literal),

    nb_add_triple(Layer_Builder, Layer_URI, RDF_Type, node(Layer_Type)),
    nb_add_triple(Layer_Builder, Layer_URI, Layer_ID_Prop, value(Layer_Literal)).


update_repository_data(Repo_Name, Repo_Layer_Builder, URI, Layer) :-
    layer_to_id(Layer, Layer_Id),
    parent(Layer, Parent),
    layer_to_id(Parent, Parent_Id),

    metadata_prefix_expand(terminus:repository_head, Repository_Head_Property),
    atomic_list_concat([Repo_Name,'/document/ShadowLayer'], Layer_Base),

    idgen(Layer_Base, [Layer_Id], Layer_URI),
    idgen(Layer_Base, [Parent_Id], Parent_URI),

    nb_remove_shadow_layer(Repo_Layer_Builder, Parent_URI),
    nb_add_shadow_layer(Repo_Layer_Builder, Layer_Id),

    nb_remove_triple(URI, Repository_Head_Property, node(Parent_URI)),
    nb_add_triple(URI, Repository_Head_Property, node(Layer_URI)).


set_repo_head(Layer_Builder, Repo_Query_Object - Ref_Query_Objects, New_Repo_Query_Object) :-
    Repo_Name = Repo_Query_Object.descriptor.repo_name,
    maplist({Repo_Name, Layer_Builder}/[Ref_Query_Object]>>(
                [Layer] = Ref_Query_Object.instance_read_objects,
                URI = Ref_Query_Object.descriptor.ref_name,
                update_repository_data(Repo_Name, Layer_Builder, URI, Layer)),
            Ref_Query_Objects).

query_object_parents(Query_Objects,Query_Object_Candidates, Child_Parent_Pairs) :-
    findall(Query_Object - Associated_Parents,
            (   member(Query_Object,Query_Objects),
                convlist({Query_Object}/[Candidate_Query_Object]>>
                         descriptor_compare((=),Query_Object.parent.descriptor,
                                                Candidate_Query_Object.descriptor),
                         Query_Objects, Associated_Parents))
            Child_Parent_Pairs).

query_object_layer([Query_Object|Query_Objects], Layer) :-
    database_descriptor{} :< Query_Object.descriptor,
    !,
    Query_Object.instance_read_objects = [Read_Obj],
    Layer = Read_Obj.read.
query_object_layer([_|Query_Objects], Layer) :-
    query_object_layer(Query_Objects, Layer).

set_heads_for_db(Database_Name - Query_Objects) :-
    query_object_layer(Query_Objects, Layer),
    open_write(Layer, Layer_Builder),
    % split query objects by type (ref, repo, label)
    collect_query_objects(Query_Objects,
                          Ref_Query_Objects,
                          Repo_Query_Objects,
                          Label_Query_Objects),
    % set heads for all the refs
    maplist(set_ref_head, Ref_Query_Objects, New_Ref_Query_Objects),

    query_object_parents(Repo_Query_Objects, New_Ref_Query_Objects, Repo_Refs),

    maplist(set_repo_head(Layer_Builder), Repo_Refs, New_Repo_Query_Objects),
    nb_commit(Layer_Builder, NewLayer),
    storage(Store),
    safe_open_named_graph(Store, Database_Name, Graph_Object),
    % Finally we can set the HEAD after we did all
    nb_set_head(Graph_Object, NewLayer).


query_object_database_name(Descriptor, Database_Name) :-
    database_descriptor{database_name: Database_Name} :< Descriptor.
query_object_database_name(Descriptor, Database_Name) :-
    ref_descriptor{repository_descriptor: Repository_Descriptor} :< Descriptor,
    query_object_database_name(Repository_Descriptor, Database_Name).
query_object_database_name(Descriptor, Database_Name) :-
    terminus_descriptor = Descriptor,
    terminus_database_name(Database_Name).
query_object_database_name(Descriptor, Database_Name) :-
    repository_descriptor{database_descriptor: Database_Descriptor} :< Descriptor,
    query_object_database_name(Database_Descriptor, Database_Name).

set_heads(Query_Objects) :-
    % split query objects by type (ref, repo, label)
    findall(Database_Name - Query_Object, (
                member(Query_Object, Query_Objects),
                query_object_database_name(Query_Object, Database_Name)
            ), Database_Name_Query_Objects)
    % Resulting structure of group_pairs DatabaseName-[list of query objects]
    group_pairs_by_key(Database_Name_Query_Objects, Database_Query_Objects),
    maplist(set_heads_for_db, Database_Query_Objects).<|MERGE_RESOLUTION|>--- conflicted
+++ resolved
@@ -234,7 +234,6 @@
     include_read_objects(IL,Read_Graph_Descriptors,Read_Instance_Objects),
     include_write_objects(IL,Write_Graph_Descriptors, Write_Instance_Objects),
 
-<<<<<<< HEAD
     Query_Object = query_obj{
                        descriptor : Collection_Descriptor,
                        instance_read_objects : Instance_Read_Objects,
@@ -253,26 +252,6 @@
                      message : Message,
                      instance : IL
                  },
-=======
-    Query_Obj = query_obj{
-                    collection_descriptor : Collection_Descriptor,
-                    instance_read_objects : Instance_Read_Objects,
-                    schema_read_objects : Schema_Read_Objects,
-                    inference_read_objects : [],
-                    instance_write_objects : Write_Instance_Objects,
-                    inference_write_objects : [],
-                    schema_write_objects : Schema_Write_Objects
-                }.
-descriptor_query(Repository, Read_Mask, Write_Mask, Query_Obj) :-
-    % TODO: Not correct anymore, the dict content has been
-    %       changed
-    Collection_Descriptor = repository_descriptor{
-                                database_descriptor : _DB,
-                                repository_layer : _Layer,
-                                repository_name : _Name,
-                                instance : IL
-                            },
->>>>>>> 104bf1fb
     !,
     descriptor_query(DB, Read_Mask, Write_Mask, Map, New_Map),
     memberchk(DB,New_Map, Parent_Query_Obj),
