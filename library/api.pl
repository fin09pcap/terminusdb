--- conflicted
+++ resolved
@@ -334,32 +334,16 @@
     connect(Collection,DBC),
     /* POST: Create database */
     authenticate(Request, DBC, Auth),
-<<<<<<< HEAD
     http_log('~NAuthenticaticated~n',[]),
-    config:server(Server),
-=======
-
-    format(Log,'Authenticaticated~n',[]),
-
     config:public_server_url(Server),
-
->>>>>>> 92d8126a
     verify_access(Auth,DBC,terminus/create_database,Server),
     http_log('~NAccess verified~n',[]),
     try_get_param('terminus:document',Request,Doc),
     http_log('~NDoc ~q~n',[Doc]),
     try_db_uri(DB,DB_URI),
     try_create_db(DB,DB_URI,Doc),
-<<<<<<< HEAD
     http_log('~NDatabase Constructed ~q~n',[DB_URI]),
-    config:server(SURI),
-    write_cors_headers(SURI, DBC),
-=======
-
-    format(Log,'Database Constructed ~q~n',[DB_URI]),
-
     write_cors_headers(Server, DBC),
->>>>>>> 92d8126a
     reply_json(_{'terminus:status' : 'terminus:success'}).
 db_handler(delete,DB,Request) :-
     /* DELETE: Delete database */
@@ -408,13 +392,7 @@
     format(atom(J),'~q',[JSON]),
     md5_hash(Q,Q_Hash,[]),
     md5_hash(J,J_Hash,[]),
-<<<<<<< HEAD
     http_log('~N~q-~q~n',[Q_Hash,J_Hash]),
-    config:server(SURI),
-=======
-
-    format(Log,'~q-~q~n',[Q_Hash,J_Hash]),
-
     config:public_server_url(SURI),
     write_cors_headers(SURI, DBC),
     reply_json(JSON).
@@ -448,7 +426,6 @@
     ;   JSON = _{bindings : []}),
 
     config:public_server_url(SURI),
->>>>>>> 92d8126a
     write_cors_headers(SURI, DBC),
     reply_json_dict(JSON).
 
