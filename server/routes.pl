:- module(routes,[]).

/** <module> HTTP API
 *
 * The Terminus DB API interface.
 *
 * A RESTful endpoint inventory for weilding the full capabilities of the
 * terminusDB.
 *
 * * * * * * * * * * * * * * * * * * * * * * * * * * * * * * * * * * * * */

%% TODO: this module should really only need things from core/api and maybe core/account.

:- reexport(core(util/syntax)).
:- use_module(core(util)).
:- use_module(core(triple)).
:- use_module(core(query)).
:- use_module(core(transaction)).
:- use_module(core(api)).
:- use_module(core(account)).

% http libraries
:- use_module(library(http/http_log)).
:- use_module(library(http/http_dispatch)).
:- use_module(library(http/http_server_files)).
:- use_module(library(http/html_write)).
:- use_module(library(http/http_path)).
:- use_module(library(http/html_head)).
:- use_module(library(http/http_parameters)).
:- use_module(library(http/http_json)).
:- use_module(library(http/http_client)).
:- use_module(library(http/http_header)).
:- use_module(library(http/http_cors)).
:- use_module(library(http/json)).
:- use_module(library(http/json_convert)).

% multipart
:- use_module(library(http/http_multipart_plugin)).

% chunked
:- use_module(library(http/http_header)).
:- use_module(library(http/http_stream)).

% Authentication library is only half used.
% and Auth is custom, not actually "Basic"
% Results should be cached!
:- use_module(library(http/http_authenticate)).

% Conditional loading of the JWT IO library...
:- if(\+((config:jwt_public_key_path(Path), Path = ''))).
:- use_module(library(jwt_io)).
:- endif.

%%%%%%%%%%%%% API Paths %%%%%%%%%%%%%%%%%%%%%%%%%%%%%%

%% Set base location
% We may want to allow this as a setting...
:- multifile http:location/3.
:- dynamic http:location/3.
http:location(root, '/', []).
http:location(api, '/api', []).

%%%%%%%%%%%%%%%%%%%% Connection Handlers %%%%%%%%%%%%%%%%%%%%%%%%%
:- http_handler(api(.), cors_handler(Method, connect_handler),
                [method(Method),
                 methods([options,get])]).

/**
 * connect_handler(+Method,+Request:http_request) is det.
 */
/* NOTE: Need to return list of databases and access rights */
connect_handler(get, Request, System_DB, Auth) :-
    user_object(System_DB, Auth, User_Obj),
    User_Obj2 = (User_Obj.put('system:user_key_hash', "")),

    write_cors_headers(Request),
    reply_json(User_Obj2).

:- begin_tests(jwt_auth, [
                   condition(getenv("TERMINUSDB_SERVER_JWT_PUBLIC_KEY_ID", testkey))
               ]
              ).

:- use_module(core(util/test_utils)).
/*
 * Tests assume that  setenv("TERMINUSDB_SERVER_JWT_PUBLIC_KEY_PATH", "test/public_key_test.key.pub")
 * setenv("TERMINUSDB_SERVER_JWT_PUBLIC_KEY_ID", "testkey") are set
 */
test(connection_authorized_user_jwt, [
         setup(setup_temp_server(State, Server)),
         cleanup(teardown_temp_server(State))
     ]) :-
    atomic_list_concat([Server, '/api'], URL),
    Bearer = 'eyJhbGciOiJSUzI1NiIsInR5cCI6IkpXVCIsImtpZCI6InRlc3RrZXkifQ.eyJodHRwOi8vdGVybWludXNkYi5jb20vc2NoZW1hL3N5c3RlbSNhZ2VudF9uYW1lIjoiYWRtaW4iLCJodHRwOi8vdGVybWludXNkYi5jb20vc2NoZW1hL3N5c3RlbSN1c2VyX2lkZW50aWZpZXIiOiJhZG1pbkB1c2VyLmNvbSIsImlzcyI6Imh0dHBzOi8vdGVybWludXNodWIuZXUuYXV0aDAuY29tLyIsInN1YiI6ImF1dGgwfDVlZmVmY2NkYmIzMzEzMDAxMzlkNTAzNyIsImF1ZCI6WyJodHRwczovL3Rlcm1pbnVzaHViL3JlZ2lzdGVyVXNlciIsImh0dHBzOi8vdGVybWludXNodWIuZXUuYXV0aDAuY29tL3VzZXJpbmZvIl0sImlhdCI6MTU5Mzc2OTE4MywiYXpwIjoiTUpKbmRHcDB6VWRNN28zUE9UUVBtUkpJbVkyaG8wYWkiLCJzY29wZSI6Im9wZW5pZCBwcm9maWxlIGVtYWlsIn0.hxJphuKyWLbTLTgFq37tHQvNaxDwWxeOyDVbEemYoWDhBbSbjcjP034jJ0PhupYqtdadZV4un4j9QkJeYDLNtZLD7q4tErNK5bDw9gM1z9335BSu9htjLOZEF2_DqJYLGdbazWA3MAGkg6corOCXDVyBZpToekvylsGAMztkZaeAIgnsJlHxIIMMLQHrHNCBRPC1U6ZJQc7WZdgB-gefVlVQco0w8_Q0Z28DeshD9y3XChTMeTAAT-URwmz61RB6aUFMXpr4tTtYwyXGsWdu46LuDNxOV070eTybthDpDjyYSDsn-i4YbHvDGN5kUen9pw6b47CkSdhsSSjVQLsNkA',
    http_get(URL, _, [authorization(bearer(Bearer))]).

test(connection_unauthorized_user_jwt, [
         setup(setup_temp_server(State, Server)),
         cleanup(teardown_temp_server(State))
     ]) :-
    atomic_list_concat([Server, '/api'], URL),

    % mangled the payload so it should not validate
    Bearer = 'eyJhbGciOiJSUzI1NiIsInR5cCI6IkpXVCIsImtpZCI6InRlc3RrZXkifQ.eyJodHRwOi8vdGVybWludXNkYi5jb20vc2NoZW1hL3N5c3RlbSNhZ2VudF9uYW1lIjoiYWRtaW4iLCJodHRwOi8vdGVybWludXNkYi5jb20vc2NoZW1hL3N5c3RlbSN1c2VyX2lkZW50aWZpZXIiOiJhZG1pbkB1c2VyLmNvbSIsImlzcyI6Imh0dHBzOi8vdGVybWludXNodW0000000000aDAuY29tLyIsInN1YiI6ImF1dGgwfDVlZmVmY2NkYmIzMzEzMDAxMzlkNTAzNyIsImF1ZCI6WyJodHRwczovL3Rlcm1pbnVzaHViL3JlZ2lzdGVyVXNlciIsImh0dHBzOi8vdGVybWludXNodWIuZXUuYXV0aDAuY29tL3VzZXJpbmZvIl0sImlhdCI6MTU5Mzc2OTE4MywiYXpwIjoiTUpKbmRHcDB6VWRNN28zUE9UUVBtUkpJbVkyaG8wYWkiLCJzY29wZSI6Im9wZW5pZCBwcm9maWxlIGVtYWlsIn0.hxJphuKyWLbTLTgFq37tHQvNaxDwWxeOyDVbEemYoWDhBbSbjcjP034jJ0PhupYqtdadZV4un4j9QkJeYDLNtZLD7q4tErNK5bDw9gM1z9335BSu9htjLOZEF2_DqJYLGdbazWA3MAGkg6corOCXDVyBZpToekvylsGAMztkZaeAIgnsJlHxIIMMLQHrHNCBRPC1U6ZJQc7WZdgB-gefVlVQco0w8_Q0Z28DeshD9y3XChTMeTAAT-URwmz61RB6aUFMXpr4tTtYwyXGsWdu46LuDNxOV070eTybthDpDjyYSDsn-i4YbHvDGN5kUen9pw6b47CkSdhsSSjVQLsNkA',
    http_get(URL, _, [authorization(bearer(Bearer)), status_code(Status)]),

    Status = 401.

:- end_tests(jwt_auth).

:- begin_tests(connect_handler).
:- use_module(core(util/test_utils)).

test(connection_authorised_user_http_basic, [
         setup(setup_temp_server(State, Server)),
         cleanup(teardown_temp_server(State))
     ]) :-
    admin_pass(Key),
    atomic_list_concat([Server, '/api'], URL),

    http_get(URL, _, [authorization(basic(admin, Key))]).


test(connection_result_dbs, [
         setup(setup_temp_server(State, Server)),
         cleanup(teardown_temp_server(State))
     ])
:-
    admin_pass(Key),
    atomic_list_concat([Server, '/api'], URL),

    http_get(URL, Result, [json_object(dict),authorization(basic(admin, Key))]),

    * json_write_dict(current_output, Result, []),

    _{ '@id' : "doc:admin",
       '@type':"system:User"
     } :< Result.

:- end_tests(connect_handler).

%%%%%%%%%%%%%%%%%%%% Message Handlers %%%%%%%%%%%%%%%%%%%%%%%%%
:- http_handler(api(message), cors_handler(Method, message_handler),
                [method(Method),
                 methods([options,get,post])]).

/*
 * message_handler(+Method,+Request) is det.
 */
message_handler(_Method, Request, _System_DB, _Auth) :-
    try_get_param('api:message',Request,Message),

    with_output_to(
        string(Payload),
        json_write(current_output, Message, [])
    ),

    http_log('~N[Message] ~s~n',[Payload]),

    write_cors_headers(Request),

    reply_json(_{'api:status' : 'api:success'}).

%%%%%%%%%%%%%%%%%%%% Info Handlers %%%%%%%%%%%%%%%%%%%%%%%%%
:- http_handler(api(info), cors_handler(Method, info_handler),
                [method(Method),
                 methods([options,get])]).

info_handler(get, Request, System_DB, Auth) :-
    api_report_errors(
        info,
        Request,
        (   info(System_DB, Auth, Info),
            cors_reply_json(Request, _{'@type' : 'api:InfoResponse',
                                       'api:info' : Info,
                                       'api:status' : 'api:success'}))).

%%%%%%%%%%%%%%%%%%%% Database Handlers %%%%%%%%%%%%%%%%%%%%%%%%%
:- http_handler(api(db/Account/DB), cors_handler(Method, db_handler(Account, DB)),
                [method(Method),
                 methods([options,post,delete])]).

/**
 * db_handler(Method:atom,DB:atom,Request:http_request) is det.
 */
db_handler(post, Organization, DB, Request, System_DB, Auth) :-
    /* POST: Create database */
    get_payload(Database_Document,Request),
    do_or_die(
        (_{ comment : Comment,
            label : Label } :< Database_Document),
        error(bad_api_document(Database_Document,[comment,label]),_)),

    (   _{ prefixes : Input_Prefixes } :< Database_Document
    ->  (   _{ doc : Doc} :< Input_Prefixes
        ->  true
        ;   Doc = "terminusdb:///data/"),
        (   _{ scm : Scm} :< Input_Prefixes
        ->  true
        ;   Scm = "terminusdb:///schema#"),
        Prefixes = Input_Prefixes.put(_{ doc : Doc,
                                         scm : Scm })
    ;   Prefixes = _{ doc : "terminusdb:///data/",
                      scm : "terminusdb:///schema#" }),

    (   _{ public : Public } :< Database_Document
    ->  true
    ;   Public = false),

    (   _{ schema : Schema } :< Database_Document
    ->  true
    ;   Schema = false),

    api_report_errors(
        create_db,
        Request,
        (   create_db(System_DB, Auth, Organization, DB, Label, Comment, Public, Schema, Prefixes),
            cors_reply_json(Request, _{'@type' : 'api:DbCreateResponse',
                                       'api:status' : 'api:success'}))).
db_handler(delete,Organization,DB,Request, System_DB, Auth) :-
    (   get_payload(Document,Request),
        _{ force: true} :< Document
    ->  Force_Delete = true
    ;   Force_Delete = false),

    /* DELETE: Delete database */
    api_report_errors(
        delete_db,
        Request,
        (   delete_db(System_DB, Auth, Organization, DB, Force_Delete),
            cors_reply_json(Request, _{'@type' : 'api:DbDeleteResponse',
                                       'api:status' : 'api:success'}))).

:- begin_tests(db_endpoint).

:- use_module(core(util/test_utils)).
:- use_module(core(transaction)).
:- use_module(core(api)).
:- use_module(library(http/http_open)).

test(db_create, [
         setup(setup_temp_server(State, Server)),
         cleanup(teardown_temp_server(State))
     ]) :-
    atomic_list_concat([Server, '/api/db/admin/TEST_DB'], URI),
    Doc = _{ prefixes : _{ doc : "https://terminushub.com/document",
                           scm : "https://terminushub.com/schema"},
             comment : "A quality assurance test",
             label : "A label"
           },
    admin_pass(Key),
    http_post(URI, json(Doc),
              In, [json_object(dict),
                   authorization(basic(admin, Key))]),
    _{'api:status' : "api:success"} :< In.

test(db_create_bad_api_document, [
         setup(setup_temp_server(State, Server)),
         cleanup(teardown_temp_server(State))
     ]) :-
    atomic_list_concat([Server, '/api/db/admin/TEST_DB'], URI),
    Doc = _{ label : "A label" },
    admin_pass(Key),
    http_post(URI, json(Doc),
              JSON, [json_object(dict),
                   status_code(Code),
                   authorization(basic(admin, Key))]),
    400 = Code,
    _{'@type' : "api:BadAPIDocumentErrorResponse",
      'api:error' : Error} :< JSON,
    _{'@type' : "api:RequiredFieldsMissing"} :< Error.

test(db_create_existing_errors, [
         setup(setup_temp_server(State, Server)),
         cleanup(teardown_temp_server(State))
     ]) :-
    create_db_without_schema("admin", "TEST_DB"),
    atomic_list_concat([Server, '/api/db/admin/TEST_DB'], URI),
    Doc = _{ prefixes : _{ doc : "https://terminushub.com/document",
                           scm : "https://terminushub.com/schema"},
             comment : "A quality assurance test",
             label : "A label"
           },
    admin_pass(Key),
    http_post(URI, json(Doc),
              Result, [json_object(dict),
                       authorization(basic(admin, Key)),
                       status_code(Status)]),

    Status = 400,
    _{'api:status' : "api:failure"} :< Result.

test(db_create_in_unknown_organization_errors, [
         setup(setup_temp_server(State, Server)),
         cleanup(teardown_temp_server(State))
     ]) :-
    atomic_list_concat([Server, '/api/db/THIS_ORG_DOES_NOT_EXIST/TEST_DB'], URI),
    Doc = _{ prefixes : _{ doc : "https://terminushub.com/document",
                           scm : "https://terminushub.com/schema"},
             comment : "A quality assurance test",
             label : "A label"
           },
    admin_pass(Key),
    http_post(URI, json(Doc),
              Result, [json_object(dict),
                       authorization(basic(admin, Key)),
                       status_code(Status)]),
    Status = 400,
    _{'api:status' : "api:failure"} :< Result.

test(db_create_unauthenticated_errors, [
         setup(setup_temp_server(State, Server)),
         cleanup(teardown_temp_server(State))
     ]) :-
    atomic_list_concat([Server, '/api/db/admin/TEST_DB'], URI),
    Doc = _{ prefixes : _{ doc : "https://terminushub.com/document",
                           scm : "https://terminushub.com/schema"},
             comment : "A quality assurance test",
             label : "A label"
           },
    http_post(URI, json(Doc),
              Result, [json_object(dict),
                       authorization(basic(admin, "THIS_IS_NOT_THE_CORRECT_PASSWORD")),
                       status_code(Status)]),
    Status = 401,
    _{'api:status' : "api:failure"} :< Result.

test(db_create_unauthorized_errors, [
         setup(setup_temp_server(State, Server)),
         cleanup(teardown_temp_server(State))
     ]) :-
    add_user("TERMINUSQA",'user1@example.com','a comment', some('password'),_User_ID),
    atomic_list_concat([Server, '/api/db/admin/TEST_DB'], URI),
    Doc = _{ prefixes : _{ doc : "https://terminushub.com/document",
                           scm : "https://terminushub.com/schema"},
             comment : "A quality assurance test",
             label : "A label"
           },
    http_post(URI, json(Doc),
              Result, [json_object(dict),
                       authorization(basic("TERMINUSQA", "password")),
                       status_code(Status)]),

    Status = 403,
    _{'api:status' : "api:forbidden"} :< Result.

test(db_delete, [
         setup(setup_temp_server(State, Server)),
         cleanup(teardown_temp_server(State))
     ]) :-
    create_db_without_schema("admin", "TEST_DB"),
    atomic_list_concat([Server, '/api/db/admin/TEST_DB'], URI),
    admin_pass(Key),
    http_delete(URI, Delete_In, [json_object(dict),
                                 authorization(basic(admin, Key))]),

    _{'api:status' : "api:success"} :< Delete_In.

test(db_force_delete_unfinalized_system_only, [
         setup(setup_temp_server(State, Server)),
         cleanup(teardown_temp_server(State))
     ]) :-
    create_context(system_descriptor{}, Context),
    with_transaction(Context,
                     insert_db_object(Context, "admin", "foo", "testdb", "test db", _),
                     _),
    database_exists("admin", "foo"),

    atomic_list_concat([Server, '/api/db/admin/foo'], URI),
    admin_pass(Key),
    http_get(URI,
             Delete_In,
             [method(delete),
              post(json(_{force:true})),
              json_object(dict),
              authorization(basic(admin, Key))]),

    _{'api:status' : "api:success"} :< Delete_In,

    \+ database_exists("admin", "foo").

test(db_force_delete_unfinalized_system_and_label, [
         setup(setup_temp_server(State, Server)),
         cleanup(teardown_temp_server(State))
     ]) :-
    super_user_authority(Auth),

    organization_database_name("admin","foo",Label),
    triple_store(Store),

    db_create:create_db_unfinalized(system_descriptor{}, Auth, "admin", "foo", "dblabel", "db comment", false, _{}, _),
    database_exists("admin", "foo"),
    safe_open_named_graph(Store, Label, _),
    
    atomic_list_concat([Server, '/api/db/admin/foo'], URI),
    admin_pass(Key),
    http_get(URI,
             Delete_In,
             [method(delete),
              post(json(_{force:true})),
              json_object(dict),
              authorization(basic(admin, Key))]),

    _{'api:status' : "api:success"} :< Delete_In,

    \+ database_exists("admin", "foo"),
    \+ safe_open_named_graph(Store, Label, _).

test(db_delete_unknown_organization_errors, [
         setup(setup_temp_server(State, Server)),
         cleanup(teardown_temp_server(State))
     ]) :-
    atomic_list_concat([Server, '/api/db/THIS_ORG_DOES_NOT_EXIST/TEST_DB'], URI),
    admin_pass(Key),
    http_delete(URI,
                Result,
                [json_object(dict),
                 authorization(basic(admin, Key)),
                 status_code(Status)]),

    Status = 400,

    % TODO this test is actually equivalent to the one below.
    % We need to differentiate these errors better, but I don't want to validate the exact error message.
    % We need codes!
    _{'api:status' : "api:failure"} :< Result.

test(db_delete_nonexistent_errors, [
         setup(setup_temp_server(State, Server)),
         cleanup(teardown_temp_server(State))
     ]) :-
    atomic_list_concat([Server, '/api/db/admin/TEST_DB'], URI),
    admin_pass(Key),
    http_delete(URI,
                Result,
                [json_object(dict),
                 authorization(basic(admin, Key)),
                 status_code(Status)]),

    Status = 400,

    _{'api:status' : "api:failure"} :< Result.


test(db_auth_test, [
         setup(setup_temp_server(State, Server)),
         cleanup(teardown_temp_server(State))
     ]) :-
    add_user('TERMINUS_QA','user@example.com','comment', some('password'),_User_ID),

    atomic_list_concat([Server, '/api/db/TERMINUS_QA/TEST_DB'], URI),
    Doc = _{ prefixes : _{ doc : "https://terminushub.com/document",
                           scm : "https://terminushub.com/schema"},
             comment : "A quality assurance test",
             label : "A label"
           },

    http_post(URI, json(Doc),
              In, [json_object(dict),
                   authorization(basic('TERMINUS_QA', "password"))]),
    _{'api:status' : "api:success"} :< In.

:- end_tests(db_endpoint).

<<<<<<< HEAD
=======
%%%%%%%%%%%%%%%%%%%% CVS Handlers %%%%%%%%%%%%%%%%%%%%%%%%%
:- http_handler(api(csv/Path), cors_handler(Method, csv_handler(Path)),
                [method(Method),
                 prefix,
                 time_limit(infinite),
                 methods([options,post,put,get,delete])]).

/*
 * csv_handler(Mode,DB,Request) is det.
 *
 * Get or update a graph with csv.
 */
csv_handler(put,Path,Request, System_DB, Auth) :-
    get_payload(Document,Request),
    collect_posted_named_files(Request,Files),
    do_or_die(_{ commit_info : Commit_Info } :< Document,
              error(bad_api_document(Document,[commit_info]),_)),

    api_report_errors(
        csv,
        Request,
        (   csv_load(System_DB, Auth, Path, Commit_Info, Files, Document),
            cors_reply_json(Request, _{'@type' : 'api:CSVInsertResponse',
                                       'api:status' : "api:success"}))).
csv_handler(post,Path,Request, System_DB, Auth) :-
    get_payload(Document,Request),
    collect_posted_named_files(Request,Files),
    do_or_die(_{ commit_info : Commit_Info } :< Document,
              error(bad_api_document(Document,[commit_info]),_)),

    api_report_errors(
        csv,
        Request,
        (   csv_update(System_DB, Auth, Path, Commit_Info, Files, Document),
            cors_reply_json(Request, _{'@type' : 'api:CSVUpdateResponse',
                                       'api:status' : "api:success"}))).
csv_handler(get,Path,Request, System_DB, Auth) :-
    do_or_die(
        get_param(name, Request, Name),
        error(no_csv_name_supplied)),

    api_report_errors(
        csv,
        Request,
        (   csv_dump(System_DB, Auth, Path, Name, CSV_Path, _{}),
            throw(http_reply(file('application/binary', CSV_Path))))).
csv_handler(delete,Path,Request, System_DB, Auth) :-
    get_payload(Document,Request),
    do_or_die(
        (   _{ commit_info : Commit_Info } :< Document
        ->  true
        ;   _{ author : _Author,
               message : _Message } :< Document
        ->  Commit_Info = Document),
        error(bad_api_document(Document,[commit_info]),_)),

    do_or_die(_{ name : Name} :< Document,
              error(no_csv_name_supplied,_)),

    api_report_errors(
        csv,
        Request,
        (   csv_delete(System_DB, Auth, Path, Commit_Info, Name, _{}),
            cors_reply_json(Request, _{'@type' : 'api:CsvDeleteResponse',
                                       'api:status' : "api:success"}))).



:- begin_tests(csv_endpoint).

:- use_module(core(util/test_utils)).
:- use_module(core(transaction)).
:- use_module(core(api)).
:- use_module(library(http/http_open)).

test(csv_load, [
         setup(setup_temp_server(State, Server)),
         cleanup(teardown_temp_server(State))
     ])
:-

    create_db_without_schema(admin, 'TEST_DB'),

    % We actually have to create the graph before we can post to it!
    % First make the schema graph
    terminus_path(Path),
    interpolate([Path, '/test/test.csv'], CSV_File),
    atomic_list_concat([Server, '/api/csv/admin/TEST_DB'], URI),
    admin_pass(Key),
    atom_json_term(JSON, _{ commit_info : _{ author : "comment",
                                             message : "message"}}, []),

    http_put(URI, form_data([ payload = JSON,
                              csv     = file(CSV_File)
                            ]),
             _Result,
             [cert_verify_hook(cert_accept_any),
              authorization(basic(admin, Key)),
              reply_header(_Fields)]),

    DB_Path = 'admin/TEST_DB',
    resolve_absolute_string_descriptor(DB_Path, DB),
    findall(X-Y-Z,
            ask(DB,
                t(X, Y, Z)),
            Triples),
    Triples = [
        (Row1)-(scm:csv_column_bar)-("2"^^xsd:string),
        (Row1)-(scm:csv_column_foo)-("1"^^xsd:string),
        (Row1)-(rdf:type)-(Row_Type),
        (Row2)-(scm:csv_column_bar)-("4"^^xsd:string),
        (Row2)-(scm:csv_column_foo)-("3"^^xsd:string),
        (Row2)-(rdf:type)-(Row_Type),
        (doc:'CSV_csv')-(scm:csv_column)-(doc:'ColumnObject_csv_bar'),
        (doc:'CSV_csv')-(scm:csv_column)-(doc:'ColumnObject_csv_foo'),
        (doc:'CSV_csv')-(scm:csv_row)-(Row1),
        (doc:'CSV_csv')-(scm:csv_row)-(Row2),
        (doc:'CSV_csv')-(rdf:type)-(scm:'CSV'),
        (doc:'CSV_csv')-(rdfs:label)-("csv"@en),
        (doc:'ColumnObject_csv_bar')-(scm:csv_column_index)-(1^^xsd:integer),
        (doc:'ColumnObject_csv_bar')-(scm:csv_column_name)-("bar"^^xsd:string),
        (doc:'ColumnObject_csv_bar')-(rdf:type)-(scm:'Column'),
        (doc:'ColumnObject_csv_foo')-(scm:csv_column_index)-(0^^xsd:integer),
        (doc:'ColumnObject_csv_foo')-(scm:csv_column_name)-("foo"^^xsd:string),
        (doc:'ColumnObject_csv_foo')-(rdf:type)-(scm:'Column')
    ].


test(csv_round_trip, [
         setup(setup_temp_server(State, Server)),
         cleanup(teardown_temp_server(State))
     ])
:-

    create_db_without_schema(admin, 'TEST_DB'),

    % We actually have to create the graph before we can post to it!
    % First make the schema graph
    terminus_path(Path),
    interpolate([Path, '/test/test.csv'], CSV_File),
    atomic_list_concat([Server, '/api/csv/admin/TEST_DB'], URI),
    admin_pass(Key),
    atom_json_term(JSON, _{ commit_info : _{ author : "comment",
                                             message : "message"}}, []),

    http_put(URI, form_data([ payload = JSON,
                              csv     = file(CSV_File)
                            ]),
             _Result,
             [cert_verify_hook(cert_accept_any),
              authorization(basic(admin, Key)),
              reply_header(_Fields)]),

    atomic_list_concat([Server, '/api/csv/admin/TEST_DB?name=csv'], Get_URI),
    http_get(Get_URI,
             CSV,
             [cert_verify_hook(cert_accept_any),
              authorization(basic(admin, Key))
             ]),

    CSV = 'foo,bar\r\n1,2\r\n3,4\r\n'.


test(csv_update, [
         setup(setup_temp_server(State, Server)),
         cleanup(teardown_temp_server(State))
     ])
:-

    create_db_with_empty_schema(admin, 'TEST_DB'),

    % We actually have to create the graph before we can post to it!
    % First make the schema graph
    terminus_path(Path),
    interpolate([Path, '/test/test.csv'], CSV_File),
    atomic_list_concat([Server, '/api/csv/admin/TEST_DB'], URI),
    admin_pass(Key),
    atom_json_term(JSON, _{ commit_info : _{ author : "comment",
                                             message : "message"}}, []),

    http_put(URI, form_data([ payload = JSON,
                              csv     = file(CSV_File)
                            ]),
             _Result1,
             [cert_verify_hook(cert_accept_any),
              authorization(basic(admin, Key))]),


    interpolate([Path, '/test/test2.csv'], CSV_File2),
    http_post(URI, form_data([ payload = JSON,
                               csv     = file(CSV_File2)
                            ]),
             _Result2,
             [cert_verify_hook(cert_accept_any),
              authorization(basic(admin, Key))]),

    atomic_list_concat([Server, '/api/csv/admin/TEST_DB?name=csv'], Get_URI),

    http_get(Get_URI,
             CSV,
             [cert_verify_hook(cert_accept_any),
              authorization(basic(admin, Key))
             ]),

    CSV = 'foo,bar\r\n1,2\r\n2,1\r\n'.

test(csv_delete, [
         setup(setup_temp_server(State, Server)),
         cleanup(teardown_temp_server(State))
     ])
:-

    create_db_with_empty_schema(admin, 'TEST_DB'),

    terminus_path(Path),
    interpolate([Path, '/test/test.csv'], CSV_File),
    atomic_list_concat([Server, '/api/csv/admin/TEST_DB'], URI),
    admin_pass(Key),
    atom_json_term(JSON, _{ commit_info : _{ author : "admin",
                                             message : "insert"}}, []),

    http_put(URI, form_data([ payload = JSON,
                              csv     = file(CSV_File)
                            ]),
             _Result1,
             [cert_verify_hook(cert_accept_any),
              authorization(basic(admin, Key))]),

    Document = _{commit_info : _{ author : "admin",
                                  message : "deleting" },
                 name : csv},

    http_get(URI,
             _Result2,
             [method(delete),
              post(json(Document)),
              cert_verify_hook(cert_accept_any),
              authorization(basic(admin, Key))]).

:- end_tests(csv_endpoint).
>>>>>>> 6431f88c

%%%%%%%%%%%%%%%%%%%% Triples Handlers %%%%%%%%%%%%%%%%%%%%%%%%%
:- http_handler(api(triples/Path), cors_handler(Method, triples_handler(Path)),
                [method(Method),
                 prefix,
                 time_limit(infinite),
                 methods([options,get,post,put])]).

/*
 * triples_handler(Mode,DB,Request) is det.
 *
 * Get or update a schema.
 */
triples_handler(get,Path,Request, System_DB, Auth) :-
    (   get_param('format', Request, Format)
    ->  true
    ;   Format = "turtle"
    ),
    api_report_errors(
        triples,
        Request,
        (   graph_dump(System_DB, Auth, Path, Format, String),
            cors_reply_json(Request, String))).
triples_handler(post,Path,Request, System_DB, Auth) :-
    get_payload(Triples_Document,Request),
    do_or_die(_{ turtle : TTL,
                 commit_info : Commit_Info } :< Triples_Document,
              error(bad_api_document(Triples_Document,[turtle,commit_info]),_)),

    api_report_errors(
        triples,
        Request,
        (   graph_update(System_DB, Auth, Path, Commit_Info, "turtle", TTL),
            cors_reply_json(Request, _{'@type' : 'api:TriplesUpdateResponse',
                                       'api:status' : "api:success"}))).
triples_handler(put,Path,Request, System_DB, Auth) :-
    get_payload(Triples_Document,Request),
    do_or_die(_{ turtle : TTL,
                 commit_info : Commit_Info } :< Triples_Document,
              error(bad_api_document(Triples_Document,[turtle,commit_info]),_)),

    api_report_errors(
        triples,
        Request,
        (   graph_insert(System_DB, Auth, Path, Commit_Info, "turtle", TTL),
            cors_reply_json(Request, _{'@type' : 'api:TriplesInsertResponse',
                                       'api:status' : "api:success"}))).

:- begin_tests(triples_endpoint).

:- use_module(core(util/test_utils)).
:- use_module(core(transaction)).
:- use_module(core(api)).
:- use_module(library(http/http_open)).

test(triples_update, [
         setup(setup_temp_server(State, Server)),
         cleanup(teardown_temp_server(State))
     ])
:-
    create_db_without_schema(admin, 'TEST_DB'),

    % We actually have to create the graph before we can post to it!
    % First make the schema graph
    make_branch_descriptor(admin, 'TEST_DB', Branch_Descriptor),
    super_user_authority(Auth),
    create_graph(system_descriptor{},
                 Auth,
                 "admin/TEST_DB/local/branch/main/schema/main",
                 commit_info{ author : "test",
                              message: "Generated by automated testing"},
                 Transaction_Metadata),
    * json_write_dict(current_output,Transaction_Metadata, []),

    terminus_path(Path),
    interpolate([Path, '/terminus-schema/system_schema.owl.ttl'], TTL_File),
    read_file_to_string(TTL_File, TTL, []),
    atomic_list_concat([Server, '/api/triples/admin/TEST_DB/local/branch/main/schema/main'], URI),
    admin_pass(Key),
    http_post(URI, json(_{commit_info : _{ author : "Test",
                                           message : "testing" },
                          turtle : TTL}),
              _In, [json_object(dict),
                    authorization(basic(admin, Key)),
                    reply_header(_Fields)]),

    findall(A-B-C,
            ask(Branch_Descriptor,
                t(A, B, C, "schema/*")),
            Triples),
    memberchk('http://terminusdb.com/schema/system'-(rdf:type)-(owl:'Ontology'), Triples).


test(triples_get, [
         setup(setup_temp_server(State, Server)),
         cleanup(teardown_temp_server(State))
     ])
:-
    atomic_list_concat([Server, '/api/triples/_system/schema/main'], URI),
    admin_pass(Key),
    http_get(URI, In, [json_object(dict),
                       authorization(basic(admin, Key))]),
    string(In).


test(triples_post_get, [
         setup(setup_temp_server(State, Server)),
         cleanup(teardown_temp_server(State))
     ])
:-
    create_db_without_schema("admin", "Jumanji"),

    super_user_authority(Auth),
    create_graph(system_descriptor{},
                 Auth,
                 "admin/Jumanji/local/branch/main/schema/main",
                 commit_info{ author : "test",
                              message: "Generated by automated testing"},
                 _Transaction_Metadata),

    TTL = "
@prefix layer: <http://terminusdb.com/schema/layer#> .
@prefix owl: <http://www.w3.org/2002/07/owl#> .

layer:LayerIdRestriction a owl:Restriction.",

    atomic_list_concat([Server, '/api/triples/admin/Jumanji/local/branch/main/schema/main'], URI),
    admin_pass(Key),

    http_post(URI, json(_{commit_info : _{ author : "Test",
                                           message : "testing" },
                          turtle : TTL}),
              _In, [json_object(dict),
                   authorization(basic(admin, Key))]),

    http_get(URI, Result, [json_object(dict),
                           authorization(basic(admin, Key))]),

    once(sub_string(Result, _Before, _Length, _After,
                    "layer:LayerIdRestriction\n  a owl:Restriction")).



test(triples_put_two, [
         setup(setup_temp_server(State, Server)),
         cleanup(teardown_temp_server(State))
     ])
:-
    create_db_without_schema("admin", "Jumanji"),

    super_user_authority(Auth),
    create_graph(system_descriptor{},
                 Auth,
                 "admin/Jumanji/local/branch/main/schema/main",
                 commit_info{ author : "test",
                              message: "Generated by automated testing"},
                 _Transaction_Metadata),

    TTL = "
@prefix layer: <http://terminusdb.com/schema/layer#> .
@prefix owl: <http://www.w3.org/2002/07/owl#> .

layer:LayerIdRestriction a owl:Restriction.",

    atomic_list_concat([Server, '/api/triples/admin/Jumanji/local/branch/main/schema/main'], URI),
    admin_pass(Key),


    http_put(URI, json(_{commit_info : _{ author : "Test",
                                           message : "testing" },
                         turtle : TTL}),
             _Result1, [json_object(dict),
                        authorization(basic(admin, Key))]),

    TTL2 = "
@prefix layer: <http://terminusdb.com/schema/layer#> .
@prefix owl: <http://www.w3.org/2002/07/owl#> .

layer:LayerIdRestriction2 a owl:Restriction.",

    http_put(URI, json(_{commit_info : _{ author : "Test",
                                          message : "testing" },
                         turtle : TTL2}),
             _Result2, [json_object(dict),
                        authorization(basic(admin, Key))]),

    http_get(URI, Result, [json_object(dict),
                           authorization(basic(admin, Key))]),

    once(sub_string(Result, _, _, _,
                    "layer:LayerIdRestriction\n  a owl:Restriction")),

    once(sub_string(Result, _, _, _,
                    "layer:LayerIdRestriction2\n  a owl:Restriction")).


test(get_invalid_descriptor, [
         setup(setup_temp_server(State, Server)),
         cleanup(teardown_temp_server(State))
     ])
:-
    atomic_list_concat([Server, '/api/triples/nonsense'], URI),
    admin_pass(Key),

    http_get(URI, In, [json_object(dict),
                        authorization(basic(admin, Key)),
                        status_code(Code)]),
    _{'api:message':_Msg,
      'api:status':"api:failure"} :< In,
    Code = 400.


test(get_bad_descriptor, [
         setup(setup_temp_server(State, Server)),
         cleanup(teardown_temp_server(State))
     ])
:-
    atomic_list_concat([Server, '/api/triples/admin/fdsa'], URI),
    admin_pass(Key),

    http_get(URI, In, [json_object(dict),
                        authorization(basic(admin, Key)),
                        status_code(Code)]),
    _{'api:message':_,
      'api:status':"api:failure"} :< In,
    Code = 400.

:- end_tests(triples_endpoint).

%%%%%%%%%%%%%%%%%%%% Frame Handlers %%%%%%%%%%%%%%%%%%%%%%%%%
:- http_handler(api(frame/Path), cors_handler(Method, frame_handler(Path)),
                [method(Method),
                 prefix,
                 methods([options,post])]).

/**
 * frame_handler(+Mode, +DB, +Class_ID, +Request:http_request) is det.
 *
 * Establishes frame responses
 */
frame_handler(post, Path, Request, System_DB, Auth) :-
    get_payload(Doc,Request),

    (   get_dict(class,Doc,Class_URI)
    ->  api_report_errors(
            frame,
            Request,
            api_class_frame(System_DB, Auth, Path, Class_URI, Frame))
    ;   get_dict(instance,Doc,Instance_URI)
    ->  api_report_errors(
            frame,
            Request,
            api_filled_frame(System_DB, Auth, Path, Instance_URI, Frame))
    ),

    write_cors_headers(Request),
    reply_json(Frame).

:- begin_tests(frame_endpoint).
:- use_module(core(util/test_utils)).
:- use_module(core(transaction)).
:- use_module(core(api)).
:- use_module(library(http/http_open)).

test(get_frame, [
         setup(setup_temp_server(State, Server)),
         cleanup(teardown_temp_server(State))
     ])
:-
    atomic_list_concat([Server, '/api/frame/_system'], URI),
    admin_pass(Key),
    http_post(URI,
              json(_{ class : "system:Agent"
                    }),
              JSON, [json_object(dict),
                     authorization(basic(admin, Key))]),
    _{'@type':"system:Frame"} :< JSON.


test(get_filled_frame, [
         setup(setup_temp_server(State, Server)),
         cleanup(teardown_temp_server(State))
     ])
:-
    atomic_list_concat([Server, '/api/frame/_system'], URI),
    admin_pass(Key),
    http_post(URI,
              json(_{ instance : "doc:admin"
                    }),
              JSON, [json_object(dict),
                     authorization(basic(admin, Key))]),
    _{'@type':"system:FilledFrame"} :< JSON.


test(bad_path_filled_frame, [
         setup(setup_temp_server(State, Server)),
         cleanup(teardown_temp_server(State))
     ])
:-
    atomic_list_concat([Server, '/api/frame/garbage'], URI),
    admin_pass(Key),
    http_post(URI,
              json(_{ instance : "doc:admin"
                    }),
              JSON, [json_object(dict),
                     authorization(basic(admin, Key)),
                     status_code(Status)]),
    \+ Status = 200,
    JSON.'api:error'.'@type' = "api:BadAbsoluteDescriptor".


test(unresolvable_path_filled_frame, [
         setup(setup_temp_server(State, Server)),
         cleanup(teardown_temp_server(State))
     ])
:-
    atomic_list_concat([Server, '/api/frame/believable/garbage'], URI),
    admin_pass(Key),
    http_post(URI,
              json(_{ instance : "doc:admin"
                    }),
              JSON, [json_object(dict),
                     authorization(basic(admin, Key)),
                     status_code(Status)]),

    \+ Status = 200,
    JSON.'api:error'.'@type' = "api:UnresolvableAbsoluteDescriptor".

:- end_tests(frame_endpoint).

%%%%%%%%%%%%%%%%%%%% WOQL Handlers %%%%%%%%%%%%%%%%%%%%%%%%%
%
:- http_handler(api(woql), cors_handler(Method, woql_handler),
                [method(Method),
                 time_limit(infinite),
                 methods([options,post])]).
:- http_handler(api(woql/Path), cors_handler(Method, woql_handler(Path)),
                [method(Method),
                 prefix,
                 time_limit(infinite),
                 methods([options,post])]).

/**
 * woql_handler(+Method:atom, +Request:http_request) is det.
 *
 * Open WOQL with no defined database
 *
 * NOTE: This is not obtaining appropriate cors response data
 * from terminus database on spartacus.
 */
woql_handler(post, Request, System_DB, Auth) :-
    woql_handler_helper(Request, System_DB, Auth, none).

woql_handler(post, Path, Request, System_DB, Auth) :-
    woql_handler_helper(Request, System_DB, Auth, some(Path)).

woql_handler_helper(Request, System_DB, Auth, Path_Option) :-
    try_get_param('query',Request,Query),

    (   get_param('commit_info', Request, Commit_Info)
    ->  true
    ;   Commit_Info = _{}
    ),
    collect_posted_files(Request,Files),

    (   get_param('all_witnesses', Request, All_Witnesses)
    ->  true
    ;   All_Witnesses = false),

    api_report_errors(
        woql,
        Request,
        (   woql_query_json(System_DB, Auth, Path_Option, Query, Commit_Info, Files, All_Witnesses, JSON),
            write_cors_headers(Request),
            reply_json_dict(JSON)
        )).

% woql_handler Unit Tests

:- begin_tests(woql_endpoint).
:- use_module(core(util/test_utils)).
:- use_module(core(transaction)).
:- use_module(core(api)).
:- use_module(library(http/http_open)).

test(db_not_there, [
         setup(setup_temp_server(State, Server)),
         cleanup(teardown_temp_server(State))
     ]) :-
    atomic_list_concat([Server, '/api/woql/admin/blagblagblagblagblag'], URI),
    admin_pass(Key),
    http_post(URI,
              json(_{'query' : ""}),
              JSON,
              [status_code(Code), json_object(dict),authorization(basic(admin,Key))]),
    Code = 404,
    _{'@type' : "api:WoqlErrorResponse",
      'api:error' :
      _{'@type' : "api:UnresolvableAbsoluteDescriptor",
        'api:absolute_descriptor': "admin/blagblagblagblagblag/local/branch/main"}} :< JSON.

test(no_db, [
         setup(setup_temp_server(State, Server)),
         cleanup(teardown_temp_server(State))
     ])
:-
    Query =
    _{'@type' : "Using",
      collection : _{'@type' : "xsd:string",
                     '@value' : "_system"},
      query :
      _{'@type' : "Select",
        variable_list : [
            _{'@type' : "VariableListElement",
              index : _{'@type' : "xsd:integer",
                        '@value' : 0},
              variable_name : _{ '@type' : "xsd:string",
                                 '@value' : "Class"}},
            _{'@type' : "VariableListElement",
              index : _{'@type' : "xsd:integer",
                        '@value' : 1},
              variable_name : _{ '@type' : "xsd:string",
                                 '@value' : "Label"}},
            _{'@type' : "VariableListElement",
              index : _{'@type' : "xsd:integer",
                        '@value' : 2},
              variable_name : _{ '@type' : "xsd:string",
                                 '@value' : "Comment"}},
            _{'@type' : 'VariableListElement',
              index : _{'@type' : "xsd:integer",
                        '@value' : 3},
              variable_name : _{ '@type' : "xsd:string",
                                 '@value' : "Abstract"}}
        ],
        query : _{'@type' : 'And',
                  query_list : [
                      _{'@type' : 'QueryListElement',
                        index : _{'@type' : "xsd:integer",
                                  '@value' : 0},
                        query : _{'@type' : 'Quad',
                                  subject : _{'@type' : "Variable",
                                              variable_name : _{ '@type' : "xsd:string",
                                                                 '@value' : "Class"}},
                                  predicate : "rdf:type",
                                  object : "owl:Class",
                                  graph_filter : _{'@type' : "xsd:string",
                                                   '@value' : "schema/*"}}},
                      _{'@type' : 'QueryListElement',
                        index : _{'@type' : "xsd:integer",
                                  '@value' : 1},
                        query :_{'@type' : 'Not',
                                 query : _{'@type' : 'Quad',
                                           subject : _{'@type' : "Variable",
                                                      variable_name : _{ '@type' : "xsd:string",
                                                                         '@value' : "Class"}},
                                           predicate : "system:tag",
                                           object : "system:abstract",
                                           graph_filter : _{'@type' : "xsd:string",
                                                            '@value' : "schema/*"}}}},
                      _{'@type' : 'QueryListElement',
                        index : _{'@type' : "xsd:integer",
                                  '@value' : 2},
                        query : _{'@type' : 'Optional',
                                  query : _{'@type' : 'Quad',
                                            subject : _{'@type' : "Variable",
                                                       variable_name : _{ '@type' : "xsd:string",
                                                                          '@value' : "Class"}},
                                            predicate : "rdfs:label",
                                            object : _{'@type' : "Variable",
                                                       variable_name : _{ '@type' : "xsd:string",
                                                                          '@value' : "Label"}},
                                            graph_filter : _{'@type' : "xsd:string",
                                                             '@value' : "schema/*"}}}},
                      _{'@type' : 'QueryListElement',
                        index : _{'@type' : "xsd:integer",
                                  '@value' : 3},
                        query : _{'@type' : 'Optional',
                                  query : _{'@type' : 'Quad',
                                            subject : _{'@type' : "Variable",
                                                       variable_name : _{ '@type' : "xsd:string",
                                                                          '@value' : "Class"}},
                                            predicate : "rdfs:comment",
                                            object : _{'@type' : "Variable",
                                                       variable_name : _{ '@type' : "xsd:string",
                                                                          '@value' : "Comment"}},
                                            graph_filter : _{'@type' : "xsd:string",
                                                             '@value' : "schema/*"}}}},
                      _{'@type' : 'QueryListElement',
                        index : _{'@type' : "xsd:integer",
                                  '@value' : 4},
                        query : _{'@type' : 'Optional',
                                  query : _{'@type' : 'Quad',
                                            subject : _{'@type' : "Variable",
                                                        variable_name : _{ '@type' : "xsd:string",
                                                                           '@value' : "Class"}},
                                            predicate : "system:tag",
                                            object : _{'@type' : "Variable",
                                                       variable_name : _{ '@type' : "xsd:string",
                                                                          '@value' : "Abstract"}},
                                            graph_filter : _{'@type' : "xsd:string",
                                                             '@value' : "schema/*"}}}}]}}},

    atomic_list_concat([Server, '/api/woql'], URI),
    admin_pass(Key),
    http_post(URI,
              json(_{'query' : Query}),
              JSON,
              [json_object(dict),authorization(basic(admin,Key))]),

    % extra debugging...
    % nl,
    * json_write_dict(current_output,JSON,[]),
    _{'bindings' : _L} :< JSON.

test(indexed_get, [
         setup(setup_temp_server(State, Server)),
         cleanup(teardown_temp_server(State))
     ])
:-
    Query =
    _{'@type' : 'Get',
      as_vars : [
          _{'@type' : 'IndexedAsVar',
            index : _{'@type' : "xsd:integer",
                      '@value' : 0},
            variable_name : _{ '@type' : "xsd:string",
                               '@value' : "First"}},
          _{'@type' : 'IndexedAsVar',
            index : _{'@type' : "xsd:integer",
                      '@value' : 1},
            variable_name : _{ '@type' : "xsd:string",
                               '@value' : "Second"}}],
      query_resource :
      _{'@type' : 'RemoteResource',
        remote_uri : _{ '@type' : "xsd:anyURI",
                        '@value' : "https://terminusdb.com/t/data/bike_tutorial.csv"}}},

    atomic_list_concat([Server, '/api/woql'], URI),
    admin_pass(Key),
    http_post(URI,
              json(_{query : Query}),
              JSON,
              [json_object(dict),authorization(basic(admin,Key))]),

    (   _{'bindings' : _} :< JSON
    ->  true
    ;   fail).

test(named_get, [
         setup(setup_temp_server(State, Server)),
         cleanup(teardown_temp_server(State))
     ])
:-
    Query =
    _{'@type' : 'Get',
      as_vars : [
          _{'@type' : 'NamedAsVar',
            var_type : _{ '@type' : "Node",
                          node : "xsd:integer"},
            identifier : _{ '@type' : "xsd:string",
                            '@value' : "Duration"},
            variable_name : _{ '@type' : "xsd:string",
                               '@value' : "Duration"}},
          _{'@type' : 'NamedAsVar',
            identifier : _{ '@type' : "xsd:string",
                            '@value' : "Bike number"},
            variable_name : _{ '@type' : "xsd:string",
                               '@value' : "Bike_Number"}}
      ],
      query_resource :
      _{'@type' : 'RemoteResource',
        remote_uri : _{ '@type' : "xsd:anyURI",
                        '@value' : "https://terminusdb.com/t/data/bike_tutorial.csv"}}},

    atomic_list_concat([Server, '/api/woql'], URI),
    admin_pass(Key),
    http_post(URI,
              json(_{query : Query}),
              JSON,
              [json_object(dict),authorization(basic(admin,Key))]),

    [First|_] = JSON.bindings,
    _{'Bike_Number':_{'@type':"http://www.w3.org/2001/XMLSchema#string",
                      '@value':"W21477"},
      'Duration':_{'@type':"http://www.w3.org/2001/XMLSchema#integer",
                   '@value':790}} :< First.

test(branch_db, [
         setup(setup_temp_server(State, Server)),
         cleanup(teardown_temp_server(State))
     ])
:-
    create_db_without_schema(admin,test),
    atomic_list_concat([Server, '/api/woql/admin/test'], URI),

    % TODO: We need branches to pull in the correct 'doc:' prefix.
    Query0 =
    _{'@context' : _{ doc: "http://terminushub.com/admin/test/document/"},
      '@type' : "AddTriple",
      subject : "doc:test_subject",
      predicate : "doc:test_predicate",
      object : "doc:test_object"
     },
    Commit = commit_info{ author : 'The Gavinator',
                          message : 'Peace and goodwill' },

    admin_pass(Key),
    http_post(URI,
              json(_{'query' : Query0,
                     'commit_info' : Commit }),
              JSON0,
              [json_object(dict),authorization(basic(admin,Key))]),

    _{bindings : [_{}], inserts: 1, deletes : 0} :< JSON0,

    % Now query the insert...
    Query1 =
    _{'@type' : "Triple",
      subject : _{'@type' : "Variable",
                  variable_name : _{ '@type' : "xsd:string",
                                     '@value' : "Subject"}},
      predicate : _{'@type' : "Variable",
                    variable_name : _{ '@type' : "xsd:string",
                                       '@value' : "Predicate"}},
      object : _{'@type' : "Variable",
                 variable_name : _{ '@type' : "xsd:string",
                                    '@value' : "Object"}}},

    http_post(URI,
              json(_{query : Query1}),
              JSON1,
              [json_object(dict),authorization(basic(admin,Key))]),

    (   _{'bindings' : L} :< JSON1
    ->  L = [_{'Object':"http://terminushub.com/admin/test/document/test_object",
               'Predicate':"http://terminushub.com/admin/test/document/test_predicate",
               'Subject':"http://terminushub.com/admin/test/document/test_subject"}]
    ).

test(update_object, [
         setup(setup_temp_server(State, Server)),
         cleanup(teardown_temp_server(State))
     ])
:-
    create_db_without_schema(admin,test),
    atomic_list_concat([Server, '/api/woql/admin/test'], URI),

    % First make a schema against which we can have an object

    super_user_authority(Auth),
    create_graph(system_descriptor{},
                 Auth,
                 "admin/test/local/branch/main/schema/main",
                 commit_info{ author : "test",
                              message: "Generated by automated testing"},
                 _Transaction_Metadata2),

    terminus_path(Path),
    interpolate([Path, '/terminus-schema/system_schema.owl.ttl'], TTL_File),
    read_file_to_string(TTL_File, TTL, []),

    Graph = "admin/test/local/branch/main/schema/main",
    super_user_authority(Auth),
    graph_update(system_descriptor{}, Auth, Graph,
                 commit_info{
                     author : "Steve",
                     message : "Yeah I did it"},
                 "turtle", TTL),

    % TODO: We need branches to pull in the correct 'doc:' prefix.
    Query0 =
    _{'@context' : _{ doc: "http://terminusdb.com/admin/test/document/",
                      scm: "http://terminusdb.com/schema/system#"},
      '@type' : "UpdateObject",
      document : _{ '@type' : "scm:Database",
                    '@id' : 'doc:my_database',
                    'scm:resource_name' : _{'@type' : "xsd:string",
                                            '@value' : "Steve"},
                    'scm:database_state' : _{'@id' : 'scm:finalized'}}
     },

    Commit = commit_info{ author : 'The Gavinator',
                          message : 'Peace and goodwill' },

    admin_pass(Key),
    http_post(URI,
              json(_{query : Query0,
                     commit_info : Commit}),
              JSON0,
              [json_object(dict),authorization(basic(admin,Key))]),

    * json_write_dict(current_output,JSON0,[]),

    Query1 =
    _{'@type' : "Triple",
      subject : _{'@type' : "Variable",
                  variable_name : _{ '@type' : "xsd:string",
                                     '@value' : "Subject"}},
      predicate : _{'@type' : "Variable",
                    variable_name : _{ '@type' : "xsd:string",
                                       '@value' : "Predicate"}},
      object : _{'@type' : "Variable",
                 variable_name : _{ '@type' : "xsd:string",
                                    '@value' : "Object"}}},

    http_post(URI,
              json(_{query : Query1}),
              JSON1,
              [json_object(dict),authorization(basic(admin,Key))]),

    Expected = [ _{'Object': _{'@type':"http://www.w3.org/2001/XMLSchema#string",
                               '@value':"Steve"},
                   'Predicate':"http://terminusdb.com/schema/system#resource_name",
                   'Subject':"http://terminusdb.com/admin/test/document/my_database"},
                 _{'Object':"http://terminusdb.com/schema/system#finalized",
                   'Predicate':"http://terminusdb.com/schema/system#database_state",
                   'Subject':"http://terminusdb.com/admin/test/document/my_database"},
                 _{'Object':"http://terminusdb.com/schema/system#Database",
                   'Predicate':"http://www.w3.org/1999/02/22-rdf-syntax-ns#type",
                   'Subject':"http://terminusdb.com/admin/test/document/my_database"}],
    forall( member(Elt, Expected),
            member(Elt, (JSON1.bindings))
          ).


test(delete_object, [
         setup(setup_temp_server(State, Server)),
         cleanup(teardown_temp_server(State))
     ])
:-
    create_db_without_schema(admin,test),

    make_branch_descriptor("admin","test",Branch_Descriptor),

    % First make a schema graph
    super_user_authority(Auth),
    create_graph(system_descriptor{},
                 Auth,
                 "admin/test/local/branch/main/schema/main",
                 commit_info{ author : "test",
                              message: "Generated by automated testing"},
                 _Transaction_Metadata2),

    % Create the schema
    terminus_path(Path),
    interpolate([Path, '/terminus-schema/system_schema.owl.ttl'], TTL_File),
    read_file_to_string(TTL_File, TTL, []),

    Graph = "admin/test/local/branch/main/schema/main",
    super_user_authority(Auth),
    graph_update(system_descriptor{}, Auth, Graph,
                 commit_info{
                     author : "Steve",
                     message : "Yeah I did it"},
                 "turtle", TTL),

    % Create the object
    Doc = _{ '@type' : "scm:Database",
             '@id' : 'doc:my_database',
             'scm:resource_name' :
             _{'@type' : "xsd:string",
               '@value' : "Steve"},
             'scm:database_state' :
             _{'@id' : 'scm:finalized'}},

    create_context(Branch_Descriptor, Pre_Database1),
    Pre_Database2 = Pre_Database1.put(commit_info, commit_info{
                                                       author : "Author",
                                                       message : "Message"}),
    Prefixes = _{ doc: "http://terminusdb.com/admin/test/document/",
                  scm: "http://terminusdb.com/schema/system#"},
    context_extend_prefixes(Pre_Database2,Prefixes,Database1),
    with_transaction(Database1,
                     ask(Database1,
                         update_object(Doc)),
                     _Meta_Data),

    % Delete the document.
    Query1 =
    _{'@context' : _{ doc: "http://terminusdb.com/admin/test/document/",
                      scm: "http://terminusdb.com/schema/terminus#"},
      '@type' : "DeleteObject",
      document_uri : 'doc:my_database'},

    Commit_Info = commit_info{
                      author : "Steve",
                      message : "Deleted baby"
                  },

    admin_pass(Key),
    atomic_list_concat([Server, '/api/woql/admin/test'], URI),
    http_post(URI,
              json(_{ query : Query1,
                      commit_info : Commit_Info}),
              JSON1,
              [json_object(dict),authorization(basic(admin,Key))]),

    * json_write_dict(current_output, JSON1, []),

    % Does it still exist?
    \+ ask(Branch_Descriptor,
           t('http://terminusdb.com/admin/test/document/my_database', _, _)).


test(get_object, [
         setup(setup_temp_server(State, Server)),
         cleanup(teardown_temp_server(State))
     ])
:-
    Query0 =
    _{'@type' : "ReadObject",
      document_uri : _{ '@type' : "woql:Node",
                        'woql:node' : "doc:admin"},
      document : _{'@type' : "Variable",
                   variable_name : _{ '@type' : "xsd:string",
                                      '@value' : "Document"}}},

    admin_pass(Key),
    atomic_list_concat([Server, '/api/woql/_system'], URI),
    http_post(URI,
              json(_{query : Query0}),
              JSON0,
              [json_object(dict),authorization(basic(admin,Key))]),
    [Result] = (JSON0.bindings),

    _{'@id':"doc:admin",
      '@type':"system:User",
      'system:user_key_hash':_,
      'system:agent_name': _,
      'system:role': _}
    :< Result.'Document'.

:- end_tests(woql_endpoint).

%%%%%%%%%%%%%%%%%%%% Clone Handlers %%%%%%%%%%%%%%%%%%%%%%%%%
:- http_handler(api(clone/Organization/DB), cors_handler(Method, clone_handler(Organization, DB)),
                [method(Method),
                 methods([options,post])]).

clone_handler(post, Organization, DB, Request, System_DB, Auth) :-

    do_or_die(
        (get_payload(Database_Document,Request),
         _{ comment : Comment,
            label : Label,
            remote_url: Remote_URL} :< Database_Document),
        error(bad_api_document(Database_Document,[comment,label,remote_url]),_)),

    (   _{ public : Public } :< Database_Document
    ->  true
    ;   Public = false),

    api_report_errors(
        clone,
        Request,
        (   do_or_die(
                request_remote_authorization(Request, Authorization),
                error(no_remote_authorization,_)),

            clone(System_DB, Auth, Organization,DB,Label,Comment,Public,Remote_URL,authorized_fetch(Authorization),_Meta_Data),
            write_cors_headers(Request),
            reply_json_dict(
                _{'@type' : 'api:CloneResponse',
                  'api:status' : 'api:success'})
        )).

:- begin_tests(clone_endpoint).
:- use_module(core(util/test_utils)).
:- use_module(core(transaction)).
:- use_module(core(api)).
:- use_module(library(http/http_open)).

test(clone_local, [
         setup(setup_temp_server(State, Server)),
         cleanup(teardown_temp_server(State))
     ])
:-
    add_user("TERMINUSQA1",'user1@example.com','a comment', some('password1'),_User_ID1),
    add_user("TERMINUSQA2",'user2@example.com','a comment', some('password2'),_User_ID2),
    create_db_without_schema("TERMINUSQA1", "foo"),
    resolve_absolute_string_descriptor("TERMINUSQA1/foo", Foo_Descriptor),
    create_context(Foo_Descriptor, commit_info{author:"test",message:"test"}, Foo_Context),
    with_transaction(Foo_Context,
                     ask(Foo_Context,
                         insert(a,b,c)),
                     _),

    atomic_list_concat([Server, '/api/clone/TERMINUSQA2/bar'], URL),
    atomic_list_concat([Server, '/TERMINUSQA1/foo'], Remote_URL),
    base64("TERMINUSQA1:password1", Base64_Auth),
    format(string(Authorization_Remote), "Basic ~s", [Base64_Auth]),
    http_post(URL,
              json(_{comment: "hai hello",
                     label: "bar",
                     remote_url: Remote_URL}),

              JSON,
              [json_object(dict),authorization(basic('TERMINUSQA2','password2')),
               request_header('Authorization-Remote'=Authorization_Remote)]),

    * json_write_dict(current_output, JSON, []),

    _{
        'api:status' : "api:success"
    } :< JSON,

    resolve_absolute_string_descriptor("TERMINUSQA2/bar", Bar_Descriptor),
    once(ask(Bar_Descriptor,
             t(a,b,c))),

    true.

test(clone_remote, [
         setup(
             (   setup_temp_unattached_server(State_1,Store_1,Server_1),
                 setup_temp_unattached_server(State_2,Store_2,Server_2))),
         cleanup(
             (
                 teardown_temp_unattached_server(State_1),
                 teardown_temp_unattached_server(State_2)))
     ])
:-
    with_triple_store(
        Store_1,
        (   add_user("TERMINUSQA1",'user1@example.com','a comment', some('password1'),_User_ID1),
            create_public_db_without_schema("TERMINUSQA1", "foo"),
            resolve_absolute_string_descriptor("TERMINUSQA1/foo", Foo_Descriptor),
            create_context(Foo_Descriptor, commit_info{author:"test",message:"test"}, Foo_Context),
            with_transaction(Foo_Context,
                             ask(Foo_Context,
                                 insert(a,b,c)),
                             _)
        )
    ),

    with_triple_store(
        Store_2,
        (   add_user("TERMINUSQA2",'user2@example.com','a comment', some('password2'),_User_ID2)
        )
    ),

    atomic_list_concat([Server_2, '/api/clone/TERMINUSQA2/bar'], URL),
    atomic_list_concat([Server_1, '/TERMINUSQA1/foo'], Remote_URL),
    base64("TERMINUSQA1:password1", Base64_Auth),
    format(string(Authorization_Remote), "Basic ~s", [Base64_Auth]),
    http_post(URL,
              json(_{comment: "hai hello",
                     label: "bar",
                     remote_url: Remote_URL}),

              JSON,
              [json_object(dict),authorization(basic('TERMINUSQA2','password2')),
               request_header('Authorization-Remote'=Authorization_Remote)]),

    * json_write_dict(current_output, JSON, []),

    _{
        'api:status' : "api:success"
    } :< JSON,

    with_triple_store(
        Store_2,
        (   resolve_absolute_string_descriptor("TERMINUSQA2/bar", Bar_Descriptor),
            once(ask(Bar_Descriptor,
                     t(a,b,c)))
        )
    ).


:- end_tests(clone_endpoint).

%%%%%%%%%%%%%%%%%%%% Fetch Handlers %%%%%%%%%%%%%%%%%%%%%%%%%
:- http_handler(api(fetch/Path), cors_handler(Method, fetch_handler(Path)),
                [method(Method),
                 prefix,
                 time_limit(infinite),
                 methods([options,post])]).

fetch_handler(post,Path,Request, System_DB, Auth) :-
    api_report_errors(
        fetch,
        Request,
        (   do_or_die(
                request_remote_authorization(Request, Authorization),
                error(no_remote_authorization_for_fetch,_)),

            remote_fetch(System_DB, Auth, Path, authorized_fetch(Authorization),
                         New_Head_Layer_Id, Head_Has_Updated),
            write_cors_headers(Request),
            reply_json_dict(
                _{'@type' : 'api:FetchRequest',
                  'api:status' : 'api:success',
                  'api:head_has_changed' : Head_Has_Updated,
                  'api:head' : New_Head_Layer_Id}))).

:- begin_tests(fetch_endpoint).
:- use_module(core(util/test_utils)).
:- use_module(core(transaction)).
:- use_module(core(api)).
:- use_module(library(http/http_open)).

test(fetch_first_time, [
         setup(
             (   setup_temp_unattached_server(State_1,Store_1,Server_1),
                 setup_temp_unattached_server(State_2,Store_2,Server_2))),
         cleanup(
             (
                 teardown_temp_unattached_server(State_1),
                 teardown_temp_unattached_server(State_2)))
     ])
:-

    with_triple_store(
        Store_1,
        (
            add_user("TERMINUSQA1",'user1@example.com','a comment', some('password1'),_User_ID1),
            create_public_db_without_schema("TERMINUSQA1", "foo"),
            resolve_absolute_string_descriptor("TERMINUSQA1/foo", Foo_Descriptor),
            create_context(Foo_Descriptor, commit_info{author:"test",message:"test"}, Foo_Context),
            with_transaction(Foo_Context,
                             ask(Foo_Context,
                                 insert(a,b,c)),
                             _),
            get_dict(repository_descriptor, Foo_Descriptor, Foo_Repository_Desc),
            get_dict(database_descriptor, Foo_Repository_Desc, Foo_Database_Desc),
            repository_head(Foo_Database_Desc,"local",Head)
        )
    ),

    with_triple_store(
        Store_2,
        (
            add_user("TERMINUSQA2",'user2@example.com','a comment', some('password2'),_User_ID2),
            create_public_db_without_schema("TERMINUSQA2", "bar"),
            resolve_absolute_string_descriptor("TERMINUSQA2/bar", Bar_Descriptor),
            get_dict(repository_descriptor, Bar_Descriptor, Bar_Repository_Desc),
            get_dict(database_descriptor, Bar_Repository_Desc, Bar_Database_Desc),
            create_context(Bar_Database_Desc, commit_info{author:"test",message:"test"}, Bar_Database_Context),
            atomic_list_concat([Server_1, '/TERMINUSQA1/foo'], Remote_URL),
            with_transaction(
                Bar_Database_Context,
                insert_remote_repository(Bar_Database_Context, "origin", Remote_URL, _),
                _)
        )
    ),
    atomic_list_concat([Server_2, '/api/fetch/TERMINUSQA2/bar/origin/_commits'], URL),
    base64("TERMINUSQA1:password1", Base64_Auth),
    format(string(Authorization_Remote), "Basic ~s", [Base64_Auth]),
    http_post(URL,
              json(_{}),
              JSON,
              [json_object(dict),authorization(basic('TERMINUSQA2','password2')),
               request_header('Authorization-Remote'=Authorization_Remote),
               status_code(200)]),

    _{ '@type' : "api:FetchRequest",
       'api:head_has_changed' : true,
       'api:head': Head,
       'api:status' : "api:success"} :< JSON,

    with_triple_store(
        Store_2,
        (   resolve_absolute_string_descriptor("TERMINUSQA2/bar/origin", Bar_Descriptor_Origin),
            once(ask(Bar_Descriptor_Origin,
                     t(a,b,c))),
            repository_head(Bar_Database_Desc, "origin", Head)
        )
    ).

test(fetch_second_time_no_change, [
         setup(
             (   setup_temp_unattached_server(State_1,Store_1,Server_1),
                 setup_temp_unattached_server(State_2,Store_2,Server_2))),
         cleanup(
             (
                 teardown_temp_unattached_server(State_1),
                 teardown_temp_unattached_server(State_2)))
     ])
:-

    with_triple_store(
        Store_1,
        (
            add_user("TERMINUSQA1",'user1@example.com','a comment', some('password1'),_User_ID1),
            create_public_db_without_schema("TERMINUSQA1", "foo"),
            resolve_absolute_string_descriptor("TERMINUSQA1/foo", Foo_Descriptor),
            create_context(Foo_Descriptor, commit_info{author:"test",message:"test"}, Foo_Context),
            with_transaction(Foo_Context,
                             ask(Foo_Context,
                                 insert(a,b,c)),
                             _),
            get_dict(repository_descriptor, Foo_Descriptor, Foo_Repository_Desc),
            get_dict(database_descriptor, Foo_Repository_Desc, Foo_Database_Desc),
            repository_head(Foo_Database_Desc,"local",Head)
        )
    ),

    with_triple_store(
        Store_2,
        (
            add_user("TERMINUSQA2",'user2@example.com','a comment', some('password2'),_User_ID2),
            create_public_db_without_schema("TERMINUSQA2", "bar"),
            resolve_absolute_string_descriptor("TERMINUSQA2/bar", Bar_Descriptor),
            get_dict(repository_descriptor, Bar_Descriptor, Bar_Repository_Desc),
            get_dict(database_descriptor, Bar_Repository_Desc, Bar_Database_Desc),
            create_context(Bar_Database_Desc, commit_info{author:"test",message:"test"}, Bar_Database_Context),
            atomic_list_concat([Server_1, '/TERMINUSQA1/foo'], Remote_URL),
            with_transaction(
                Bar_Database_Context,
                insert_remote_repository(Bar_Database_Context, "origin", Remote_URL, _),
                _)
        )
    ),
    atomic_list_concat([Server_2, '/api/fetch/TERMINUSQA2/bar/origin/_commits'], URL),
    base64("TERMINUSQA1:password1", Base64_Auth),
    format(string(Authorization_Remote), "Basic ~s", [Base64_Auth]),
    http_post(URL,
              json(_{}),
              JSON1,
              [json_object(dict),authorization(basic('TERMINUSQA2','password2')),
               request_header('Authorization-Remote'=Authorization_Remote),
               status_code(200)]),


    _{ '@type' : "api:FetchRequest",
       'api:head_has_changed' : true,
       'api:head': Head,
       'api:status' : "api:success"} :< JSON1,

    http_post(URL,
              json(_{}),
              JSON2,
              [json_object(dict),authorization(basic('TERMINUSQA2','password2')),
               request_header('Authorization-Remote'=Authorization_Remote),
               status_code(200)]),

    _{ '@type' : "api:FetchRequest",
       'api:head_has_changed' : false,
       'api:head': Head,
       'api:status' : "api:success"} :< JSON2,


    with_triple_store(
        Store_2,
        (
            repository_head(Bar_Database_Desc, "origin", Head)
        )
    ).

test(fetch_second_time_with_change, [
         setup(
             (   setup_temp_unattached_server(State_1,Store_1,Server_1),
                 setup_temp_unattached_server(State_2,Store_2,Server_2))),
         cleanup(
             (
                 teardown_temp_unattached_server(State_1),
                 teardown_temp_unattached_server(State_2)))
     ])
:-

    with_triple_store(
        Store_1,
        (
            add_user("TERMINUSQA1",'user1@example.com','a comment', some('password1'),_User_ID1),
            create_public_db_without_schema("TERMINUSQA1", "foo"),
            resolve_absolute_string_descriptor("TERMINUSQA1/foo", Foo_Descriptor),
            create_context(Foo_Descriptor, commit_info{author:"test",message:"test"}, Foo_Context),
            with_transaction(Foo_Context,
                             ask(Foo_Context,
                                 insert(a,b,c)),
                             _),
            get_dict(repository_descriptor, Foo_Descriptor, Foo_Repository_Desc),
            get_dict(database_descriptor, Foo_Repository_Desc, Foo_Database_Desc),
            repository_head(Foo_Database_Desc,"local",Head)
        )
    ),

    with_triple_store(
        Store_2,
        (
            add_user("TERMINUSQA2",'user2@example.com','a comment', some('password2'),_User_ID2),
            create_public_db_without_schema("TERMINUSQA2", "bar"),
            resolve_absolute_string_descriptor("TERMINUSQA2/bar", Bar_Descriptor),
            get_dict(repository_descriptor, Bar_Descriptor, Bar_Repository_Desc),
            get_dict(database_descriptor, Bar_Repository_Desc, Bar_Database_Desc),
            create_context(Bar_Database_Desc, commit_info{author:"test",message:"test"}, Bar_Database_Context),
            atomic_list_concat([Server_1, '/TERMINUSQA1/foo'], Remote_URL),
            with_transaction(
                Bar_Database_Context,
                insert_remote_repository(Bar_Database_Context, "origin", Remote_URL, _),
                _)
        )
    ),
    atomic_list_concat([Server_2, '/api/fetch/TERMINUSQA2/bar/origin/_commits'], URL),
    base64("TERMINUSQA1:password1", Base64_Auth),
    format(string(Authorization_Remote), "Basic ~s", [Base64_Auth]),
    http_post(URL,
              json(_{}),
              JSON1,
              [json_object(dict),authorization(basic('TERMINUSQA2','password2')),
               request_header('Authorization-Remote'=Authorization_Remote),
               status_code(200)]),


    _{ '@type' : "api:FetchRequest",
       'api:head_has_changed' : true,
       'api:head': Head,
       'api:status' : "api:success"} :< JSON1,

    with_triple_store(
        Store_1,
        (
            create_context(Foo_Descriptor, commit_info{author:"test",message:"test"}, Foo_Context_Extra1),
            with_transaction(Foo_Context_Extra1,
                             ask(Foo_Context_Extra1,
                                 insert(d,e,f)),
                             _),
            create_context(Foo_Descriptor, commit_info{author:"test",message:"test"}, Foo_Context_Extra2),
            with_transaction(Foo_Context_Extra2,
                             ask(Foo_Context_Extra2,
                                 insert(g,h,i)),
                             _),

            repository_head(Foo_Database_Desc,"local",New_Head)
        )),
            

    http_post(URL,
              json(_{}),
              JSON2,
              [json_object(dict),authorization(basic('TERMINUSQA2','password2')),
               request_header('Authorization-Remote'=Authorization_Remote),
               status_code(200)]),

    _{ '@type' : "api:FetchRequest",
       'api:head_has_changed' : true,
       'api:head': New_Head,
       'api:status' : "api:success"} :< JSON2,


    with_triple_store(
        Store_2,
        (
            repository_head(Bar_Database_Desc, "origin", New_Head)
        )
    ).

:- end_tests(fetch_endpoint).


%%%%%%%%%%%%%%%%%%%% Rebase Handlers %%%%%%%%%%%%%%%%%%%%%%%%%
:- http_handler(api(rebase/Path), cors_handler(Method, rebase_handler(Path)),
                [method(Method),
                 prefix,
                 time_limit(infinite),
                 methods([options,post])]).


rebase_handler(post, Path, Request, System_DB, Auth) :-
    do_or_die(
        (   get_payload(Document, Request),
            _{ author : Author,
               rebase_from : Their_Path } :< Document
        ),
        error(bad_api_document(Document,[author,rebase_from]),_)),

    api_report_errors(
        rebase,
        Request,
        (   Strategy_Map = [],
            rebase_on_branch(System_DB, Auth, Path, Their_Path, Author, Strategy_Map, Common_Commit_ID_Option, Forwarded_Commits, Reports),

            Incomplete_Reply = _{ '@type' : "api:RebaseResponse",
                                  'api:status' : "api:success",
                                  'api:forwarded_commits' : Forwarded_Commits,
                                  'api:rebase_report': Reports
                                },

            (   Common_Commit_ID_Option = some(Common_Commit_ID)
            ->  put_dict(_{ 'api:common_commit_id' : Common_Commit_ID},
                         Incomplete_Reply,
                         Reply)
            ;   Reply = Incomplete_Reply),
            cors_reply_json(Request, Reply, [status(200)]))).

:- begin_tests(rebase_endpoint).
:- use_module(core(util/test_utils)).
:- use_module(core(transaction)).
:- use_module(core(api)).
:- use_module(library(http/http_open)).

test(rebase_divergent_history, [
         setup(setup_temp_server(State, Server)),
         cleanup(teardown_temp_server(State))
     ])
:-
    add_user("TERMINUSQA",'user@example.com','a comment', some('password'),User_ID),
    create_db_without_schema("TERMINUSQA", "foo"),

    Master_Path = "TERMINUSQA/foo",
    resolve_absolute_string_descriptor(Master_Path, Master_Descriptor),
    create_context(Master_Descriptor, commit_info{author:"test",message:"commit a"}, Master_Context1),
    with_transaction(Master_Context1,
                     ask(Master_Context1,
                         insert(a,b,c)),
                    _),

    Second_Path = "TERMINUSQA/foo/local/branch/second",
    branch_create(system_descriptor{}, User_ID, Second_Path, some(Master_Path), _),
    resolve_absolute_string_descriptor(Second_Path, Second_Descriptor),

    create_context(Second_Descriptor, commit_info{author:"test",message:"commit b"}, Second_Context1),
    with_transaction(Second_Context1,
                     ask(Second_Context1,
                         (   insert(d,e,f),
                             delete(a,b,c))),
                     _),

    create_context(Second_Descriptor, commit_info{author:"test",message:"commit c"}, Second_Context2),
    with_transaction(Second_Context2,
                     ask(Second_Context2,
                         insert(g,h,i)),
                     _),

    % we're also doing a commit on the original branch, to create a divergent history
    create_context(Master_Descriptor, commit_info{author:"test",message:"commit d"}, Master_Context2),
    with_transaction(Master_Context2,
                     ask(Master_Context2,
                         insert(j,k,l)),
                     _),
    atomic_list_concat([Server, '/api/rebase/TERMINUSQA/foo'], URI),
    http_post(URI,
              json(_{rebase_from: 'TERMINUSQA/foo/local/branch/second',
                     author : "Gavsky"}),
              JSON,
              [json_object(dict),
               authorization(basic('TERMINUSQA','password')),
               status_code(_Status_Code)]),

    * json_write_dict(current_output, JSON, []),

    _{  '@type' : "api:RebaseResponse",
        'api:forwarded_commits' : [_Thing, _Another_Thing ],
        'api:common_commit_id' : _Common_Something,
        'api:rebase_report' : _Reports,
        'api:status' : "api:success"
    } :< JSON,

    Repository_Descriptor = Master_Descriptor.repository_descriptor,
    branch_head_commit(Repository_Descriptor, "main", Commit_Uri),
    commit_uri_to_history_commit_ids(Repository_Descriptor, Commit_Uri, [Commit_A, Commit_B, Commit_C, Commit_D]),

    commit_id_to_metadata(Repository_Descriptor, Commit_A, "test", "commit a", _),
    commit_id_to_metadata(Repository_Descriptor, Commit_B, "test", "commit b", _),
    commit_id_to_metadata(Repository_Descriptor, Commit_C, "test", "commit c", _),
    commit_id_to_metadata(Repository_Descriptor, Commit_D, "Gavsky", "commit d", _).
:- end_tests(rebase_endpoint).

%%%%%%%%%%%%%%%%%%%% Pack Handlers %%%%%%%%%%%%%%%%%%%%%%%%%
:- http_handler(api(pack/Path), cors_handler(Method, pack_handler(Path)),
                [method(Method),
                 time_limit(infinite),
                 chunked,
                 methods([options,post])]).

pack_handler(post,Path,Request, System_DB, Auth) :-
    get_payload(Document,Request),

    (   _{ repository_head : Layer_ID } :< Document
    ->  Repo_Head_Option = some(Layer_ID)
    ;   Repo_Head_Option = none),

    api_report_errors(
        pack,
        Request,
        pack(System_DB, Auth,
             Path, Repo_Head_Option, Payload_Option)),

    (   Payload_Option = some(Payload)
    ->  format('Content-type: application/octets~n', []),
        format('Status: 200 OK~n~n', []),
        format('~s', [Payload])
    ;   format('Content-type: application/octets~n', []),
        format('Status: 204 No Response~n~n', [])
    ).

% Currently just sending binary around...
:- begin_tests(pack_endpoint).
:- use_module(core(util/test_utils)).
%:- use_module(core(transaction)).
%:- use_module(core(api)).
:- use_module(library(http/http_open)).
:- use_module(library(terminus_store)).

test(pack_stuff, [
         setup(setup_temp_server(State, Server)),
         cleanup(teardown_temp_server(State))
     ]) :-
    add_user('_a_test_user_','user@example.com','a comment', some('password'),_User_ID),
    create_db_without_schema('_a_test_user_',foo),

    resolve_absolute_string_descriptor('_a_test_user_/foo', Descriptor),

    % First commit
    create_context(Descriptor, commit_info{author:"user",message:"commit a"}, Master_Context1),
    with_transaction(Master_Context1,
                     ask(Master_Context1,
                         insert(a,b,c)),
                     _),

    % Second commit
    create_context(Descriptor, commit_info{author:"user",message:"commit b"}, Master_Context2),
    % Before updating, grab the repository head layer_ID
    [Branch_Transaction] = (Master_Context2.transaction_objects),
    Repository = (Branch_Transaction.parent),
    repository_head_layerid(Repository,Repository_Head_Layer_ID),

    with_transaction(Master_Context2,
                     ask(Master_Context2,
                         (   insert(d,e,f),
                             delete(a,b,c))),
                     _),


    atomic_list_concat([Server, '/api/pack/_a_test_user_/foo'], URI),

    Document = _{ repository_head : Repository_Head_Layer_ID },
    http_post(URI,
              json(Document),
              Data,
              [authorization(basic('_a_test_user_','password'))]),

    payload_repository_head_and_pack(Data, Head, Pack),

    % Check pack validity
    create_context(Descriptor, commit_info{author:"user",message:"commit b"}, New_Head_Context),
    % grab the repository head layer_ID and new graph layer_ID
    [New_Head_Transaction] = (New_Head_Context.transaction_objects),
    New_Head_Repository = (New_Head_Transaction.parent),
    repository_head_layerid(New_Head_Repository,New_Repository_Head_Layer_Id),
    [Instance_Graph] = (New_Head_Transaction.instance_objects),
    Layer = (Instance_Graph.read),
    layer_to_id(Layer,Layer_Id),

    pack_layerids_and_parents(Pack,Layerids_and_Parents),

    memberchk(New_Repository_Head_Layer_Id-_,Layerids_and_Parents),
    memberchk(Layer_Id-_,Layerids_and_Parents),
    memberchk(Head-_,Layerids_and_Parents),

    Head = New_Repository_Head_Layer_Id.


test(pack_nothing, [
         setup(setup_temp_server(State, Server)),
         cleanup(teardown_temp_server(State))
     ]) :-
    add_user('_a_test_user_','user@example.com','a comment', some('password'),_User_ID),
    create_db_without_schema('_a_test_user_','foo'),

    resolve_absolute_string_descriptor('_a_test_user_/foo', Descriptor),
    Repository_Descriptor = (Descriptor.repository_descriptor),
    open_descriptor(Repository_Descriptor, Repo_Transaction),
    repository_head_layerid(Repo_Transaction, Repository_Head_Layer_ID),

    Document = _{ repository_head : Repository_Head_Layer_ID },
    atomic_list_concat([Server, '/api/pack/_a_test_user_/foo'], URI),
    http_post(URI,
              json(Document),
              _Data,
              [authorization(basic('_a_test_user_','password')),status_code(Status)]),
    Status = 204.

:- end_tests(pack_endpoint).

%%%%%%%%%%%%%%%%%%%% Unpack Handlers %%%%%%%%%%%%%%%%%%%%%%%
:- http_handler(api(unpack/Path), cors_handler(Method, unpack_handler(Path)),
                [method(Method),
                 chunked,
                 time_limit(infinite),
                 methods([options,post])]).

unpack_handler(post, Path, Request, System_DB, Auth) :-
    get_payload(Payload, Request),

    api_report_errors(
        unpack,
        Request,
        (   unpack(System_DB, Auth, Path, Payload),
            cors_reply_json(Request,
                            _{'@type' : 'api:UnpackResponse',
                              'api:status' : "api:success"},
                            [status(200)])
        )).

%:- begin_tests(unpack_endpoint).
%:- end_tests(unpack_endpoint).

%%%%%%%%%%%%%%%%%%%% Push Handlers %%%%%%%%%%%%%%%%%%%%%%%%%
:- http_handler(api(push/Path), cors_handler(Method, push_handler(Path)),
                [method(Method),
                 prefix,
                 time_limit(infinite),
                 methods([options,post])]).

push_handler(post,Path,Request, System_DB, Auth) :-
    do_or_die(
        (  get_payload(Document, Request),
           _{ remote : Remote_Name,
              remote_branch : Remote_Branch } :< Document),
        error(bad_api_document(Document,[remote,remote_branch]),_)),

    do_or_die(
        request_remote_authorization(Request, Authorization),
        error(no_remote_authorization)),

    (   get_dict(push_prefixes, Document, true)
    ->  Push_Prefixes = true
    ;   Push_Prefixes = false),

    api_report_errors(
        push,
        Request,
        (   push(System_DB, Auth, Path, Remote_Name, Remote_Branch, [prefixes(Push_Prefixes)],
                 authorized_push(Authorization),Result),
            (   Result = same(Head_ID)
            ->  Head_Updated = false
            ;   Result = new(Head_ID)
            ->  Head_Updated = true
            ;   throw(error(internal_server_error,_))),

            Response =  _{'@type' : "api:PushResponse",
                          'api:repo_head_updated' : Head_Updated,
                          'api:repo_head' : Head_ID,
                          'api:status' : "api:success"},

            cors_reply_json(Request,
                            Response,
                            [status(200)]))).

:- begin_tests(push_endpoint, []).
:- use_module(core(util/test_utils)).
:- use_module(core(transaction)).
:- use_module(core(api)).
:- use_module(library(http/http_open)).

test(push_empty_to_empty_does_nothing_succesfully,
     [
         setup(
             (   setup_temp_unattached_server(State_Origin,Store_Origin,Server_Origin),
                 setup_temp_unattached_server(State_Destination,Store_Destination,Server_Destination),
                 setup_cloned_situation(Store_Origin, Server_Origin, Store_Destination, Server_Destination)
             )),
         cleanup(
             (
                 teardown_temp_unattached_server(State_Origin),
                 teardown_temp_unattached_server(State_Destination)))
     ]) :-
    resolve_absolute_string_descriptor("RosaLuxemburg/bar", Origin_Branch_Descriptor),
    Origin_Database_Descriptor = (Origin_Branch_Descriptor.repository_descriptor.database_descriptor),
    resolve_absolute_string_descriptor("KarlKautsky/foo", Destination_Branch_Descriptor),
    Destination_Database_Descriptor = (Destination_Branch_Descriptor.repository_descriptor.database_descriptor),

    with_triple_store(
        Store_Origin,
        repository_head(Origin_Database_Descriptor, "origin", Head)),
    with_triple_store(
        Store_Destination,
        repository_head(Destination_Database_Descriptor, "local", Head)),

    atomic_list_concat([Server_Origin, '/api/push/RosaLuxemburg/bar'], Push_URL),
    base64("KarlKautsky:password_destination", Base64_Destination_Auth),
    format(string(Authorization_Remote), "Basic ~s", [Base64_Destination_Auth]),
    http_post(Push_URL,
              json(_{
                       remote: "origin",
                       remote_branch: "main"
                   }),
              JSON,
              [json_object(dict),authorization(basic('RosaLuxemburg','password_origin')),
               request_header('Authorization-Remote'=Authorization_Remote),
               status_code(Status_Code)]),

    * json_write_dict(current_output, JSON, []),

    Status_Code = 200,
    \+ get_dict('api:head', JSON, _),

    _{'@type':"api:PushResponse",
      'api:repo_head_updated': false,
      'api:repo_head': Head,
      'api:status':"api:success"} :< JSON.

test(push_empty_with_prefix_change_to_empty_changes_prefixes,
     [
         setup(
             (   setup_temp_unattached_server(State_Origin,Store_Origin,Server_Origin),
                 setup_temp_unattached_server(State_Destination,Store_Destination,Server_Destination),
                 setup_cloned_situation(Store_Origin, Server_Origin, Store_Destination, Server_Destination)
             )),
         cleanup(
             (
                 teardown_temp_unattached_server(State_Origin),
                 teardown_temp_unattached_server(State_Destination)))
     ]) :-
    resolve_absolute_string_descriptor("RosaLuxemburg/bar", Origin_Branch_Descriptor),
    resolve_absolute_string_descriptor("KarlKautsky/foo", Destination_Branch_Descriptor),

    with_triple_store(
        Store_Origin,
        (   create_context((Origin_Branch_Descriptor.repository_descriptor),
                           Origin_Repository_Context),
            with_transaction(Origin_Repository_Context,
                             update_prefixes(Origin_Repository_Context,
                                             _{doc: "http://this_is_docs/",
                                               scm: "http://this_is_scm/",
                                               foo: "http://this_is_foo/"}),
                             _))),

    atomic_list_concat([Server_Origin, '/api/push/RosaLuxemburg/bar'], Push_URL),
    base64("KarlKautsky:password_destination", Base64_Destination_Auth),
    format(string(Authorization_Remote), "Basic ~s", [Base64_Destination_Auth]),
    http_post(Push_URL,
              json(_{
                       remote: "origin",
                       remote_branch: "main",
                       push_prefixes: true
                   }),
              JSON,
              [json_object(dict),authorization(basic('RosaLuxemburg','password_origin')),
               request_header('Authorization-Remote'=Authorization_Remote),
               status_code(Status_Code)]),

    * json_write_dict(current_output, JSON, []),

    Status_Code = 200,

    _{'@type':"api:PushResponse",
      'api:repo_head_updated': true,
      'api:repo_head': _,
      'api:status':"api:success"} :< JSON,

    with_triple_store(
        Store_Destination,
        (   repository_prefixes((Destination_Branch_Descriptor.repository_descriptor),
                                Prefixes),
            Prefixes = _{doc: 'http://this_is_docs/',
                         scm: 'http://this_is_scm/',
                         foo: 'http://this_is_foo/'})).

test(push_nonempty_to_empty_advances_remote_head,
     [
         setup(
             (   setup_temp_unattached_server(State_Origin,Store_Origin,Server_Origin),
                 setup_temp_unattached_server(State_Destination,Store_Destination,Server_Destination),
                 setup_cloned_situation(Store_Origin, Server_Origin, Store_Destination, Server_Destination)
             )),
         cleanup(
             (
                 teardown_temp_unattached_server(State_Origin),
                 teardown_temp_unattached_server(State_Destination)))
     ]) :-
    resolve_absolute_string_descriptor("RosaLuxemburg/bar", Origin_Branch_Descriptor),
    Origin_Database_Descriptor = (Origin_Branch_Descriptor.repository_descriptor.database_descriptor),
    resolve_absolute_string_descriptor("KarlKautsky/foo", Destination_Branch_Descriptor),
    Destination_Database_Descriptor = (Destination_Branch_Descriptor.repository_descriptor.database_descriptor),

    with_triple_store(
        Store_Origin,
        repository_head(Origin_Database_Descriptor, "origin", Head)),
    with_triple_store(
        Store_Destination,
        repository_head(Destination_Database_Descriptor, "local", Head)),
    atomic_list_concat([Server_Origin, '/api/push/RosaLuxemburg/bar'], Push_URL),
    base64("KarlKautsky:password_destination", Base64_Destination_Auth),
    format(string(Authorization_Remote), "Basic ~s", [Base64_Destination_Auth]),
    http_post(Push_URL,
              json(_{
                       remote: "origin",
                       remote_branch: "main"
                   }),
              JSON,
              [json_object(dict),authorization(basic('RosaLuxemburg','password_origin')),
               request_header('Authorization-Remote'=Authorization_Remote),
               status_code(Status_Code)]),

    * json_write_dict(current_output, JSON, []),

    Status_Code = 200,

    _{'@type':"api:PushResponse", % todo this should actually not be that
      'api:repo_head_updated': false,
      'api:repo_head': Head,
      'api:status':"api:success"} :< JSON.

test(push_nonempty_to_same_nonempty_keeps_remote_head_unchanged,
     [
         setup(
             (   setup_temp_unattached_server(State_Origin,Store_Origin,Server_Origin),
                 setup_temp_unattached_server(State_Destination,Store_Destination,Server_Destination),
                 setup_cloned_nonempty_situation(Store_Origin, Server_Origin, Store_Destination, Server_Destination)
             )),
         cleanup(
             (
                 teardown_temp_unattached_server(State_Origin),
                 teardown_temp_unattached_server(State_Destination)))
     ]) :-
    resolve_absolute_string_descriptor("RosaLuxemburg/bar", Origin_Branch_Descriptor),
    Origin_Database_Descriptor = (Origin_Branch_Descriptor.repository_descriptor.database_descriptor),
    resolve_absolute_string_descriptor("KarlKautsky/foo", Destination_Branch_Descriptor),
    Destination_Database_Descriptor = (Destination_Branch_Descriptor.repository_descriptor.database_descriptor),

    with_triple_store(
        Store_Origin,
        repository_head(Origin_Database_Descriptor, "origin", Head)),
    with_triple_store(
        Store_Destination,
        repository_head(Destination_Database_Descriptor, "local", Head)),

    atomic_list_concat([Server_Origin, '/api/push/RosaLuxemburg/bar'], Push_URL),
    base64("KarlKautsky:password_destination", Base64_Destination_Auth),
    format(string(Authorization_Remote), "Basic ~s", [Base64_Destination_Auth]),
    http_post(Push_URL,
              json(_{
                       remote: "origin",
                       remote_branch: "main"
                   }),
              JSON,
              [json_object(dict),authorization(basic('RosaLuxemburg','password_origin')),
               request_header('Authorization-Remote'=Authorization_Remote),
               status_code(Status_Code)]),

    * json_write_dict(current_output, JSON, []),

    Status_Code = 200,

    _{'@type':"api:PushResponse", % todo this should actually not be that
      'api:repo_head_updated': false,
      'api:repo_head': Head,
      'api:status':"api:success"} :< JSON,

    with_triple_store(
        Store_Origin,
        repository_head(Origin_Database_Descriptor, "origin", Head)),
    with_triple_store(
        Store_Destination,
        repository_head(Destination_Database_Descriptor, "local", Head)).

test(push_nonempty_to_earlier_nonempty_advances_remote_head,
     [
         setup(
             (   setup_temp_unattached_server(State_Origin,Store_Origin,Server_Origin),
                 setup_temp_unattached_server(State_Destination,Store_Destination,Server_Destination),
                 setup_cloned_nonempty_situation(Store_Origin, Server_Origin, Store_Destination, Server_Destination)
             )),
         cleanup(
             (
                 teardown_temp_unattached_server(State_Origin),
                 teardown_temp_unattached_server(State_Destination)))
     ]) :-
    resolve_absolute_string_descriptor("RosaLuxemburg/bar", Origin_Branch_Descriptor),
    with_triple_store(
        Store_Origin,
        (   create_context(Origin_Branch_Descriptor, commit_info{author:"Rosa",message:"hello"}, Origin_Context_1),
            with_transaction(Origin_Context_1,
                             ask(Origin_Context_1,
                                 insert(g,h,i)),
                             _),
            create_context(Origin_Branch_Descriptor, commit_info{author:"Rosa",message:"hello again"}, Origin_Context_2),
            with_transaction(Origin_Context_2,
                             ask(Origin_Context_2,
                                 insert(j,k,l)),
                             _)
        )
    ),

    atomic_list_concat([Server_Origin, '/api/push/RosaLuxemburg/bar'], Push_URL),
    base64("KarlKautsky:password_destination", Base64_Destination_Auth),
    format(string(Authorization_Remote), "Basic ~s", [Base64_Destination_Auth]),
    http_post(Push_URL,
              json(_{
                       remote: "origin",
                       remote_branch: "main"
                   }),
              JSON,
              [json_object(dict),authorization(basic('RosaLuxemburg','password_origin')),
               request_header('Authorization-Remote'=Authorization_Remote),
               status_code(Status_Code)]),

    * json_write_dict(current_output, JSON, []),

    Status_Code = 200,

    _{'@type':"api:PushResponse",
      'api:repo_head_updated': true,
      'api:repo_head': Head,
      'api:status':"api:success"} :< JSON,

    Origin_Database_Descriptor = (Origin_Branch_Descriptor.repository_descriptor.database_descriptor),
    resolve_absolute_string_descriptor("KarlKautsky/foo", Destination_Branch_Descriptor),
    Destination_Database_Descriptor = (Destination_Branch_Descriptor.repository_descriptor.database_descriptor),

    with_triple_store(
        Store_Origin,
        repository_head(Origin_Database_Descriptor, "origin", Head)),
    with_triple_store(
        Store_Destination,
        repository_head(Destination_Database_Descriptor, "local", Head)).

:- end_tests(push_endpoint).

%%%%%%%%%%%%%%%%%%%% Pull Handlers %%%%%%%%%%%%%%%%%%%%%%%%%
:- http_handler(api(pull/Path), cors_handler(Method, pull_handler(Path)),
                [method(Method),
                 prefix,
                 time_limit(infinite),
                 methods([options,post])]).

pull_handler(post,Path,Request, System_DB, Local_Auth) :-
    % Can't we just ask for the default remote?
    do_or_die(
        (   get_payload(Document, Request),
            _{ remote : Remote_Name,
               remote_branch : Remote_Branch_Name
             } :< Document),
        error(bad_api_document(Document, [remote, remote_branch]),_)),

    do_or_die(
        request_remote_authorization(Request, Remote_Auth),
        error(no_remote_authorization)),

    api_report_errors(
        pull,
        Request,
        (   pull(System_DB, Local_Auth, Path, Remote_Name, Remote_Branch_Name,
                 authorized_fetch(Remote_Auth),
                 Result),
            JSON_Base = _{'@type' : 'api:PullResponse',
                          'api:status' : "api:success"},
            put_dict(Result,JSON_Base,JSON_Response),
            cors_reply_json(Request,
                            JSON_Response,
                            [status(200)]))).

:- begin_tests(pull_endpoint, []).
:- use_module(core(util/test_utils)).
:- use_module(core(transaction)).
:- use_module(core(api)).
:- use_module(library(http/http_open)).

test(pull_from_empty_to_empty,
     [
         setup(
             (   setup_temp_unattached_server(State_Local,Store_Local,Server_Local),
                 setup_temp_unattached_server(State_Remote,Store_Remote,Server_Remote),
                 setup_cloned_situation(Store_Local, Server_Local, Store_Remote, Server_Remote)
             )),
         cleanup(
             (
                 teardown_temp_unattached_server(State_Local),
                 teardown_temp_unattached_server(State_Remote)))
     ]) :-
    resolve_absolute_string_descriptor("RosaLuxemburg/bar", Local_Branch_Descriptor),
    Local_Database_Descriptor = (Local_Branch_Descriptor.repository_descriptor.database_descriptor),
    resolve_absolute_string_descriptor("KarlKautsky/foo", Remote_Branch_Descriptor),
    Remote_Database_Descriptor = (Remote_Branch_Descriptor.repository_descriptor.database_descriptor),

    with_triple_store(
        Store_Local,
        repository_head(Local_Database_Descriptor, "origin", Head)),
    with_triple_store(
        Store_Remote,
        repository_head(Remote_Database_Descriptor, "local", Head)),

    atomic_list_concat([Server_Local, '/api/pull/RosaLuxemburg/bar'], Pull_URL),
    base64("KarlKautsky:password_destination", Base64_Remote_Auth),
    format(string(Authorization_Remote), "Basic ~s", [Base64_Remote_Auth]),
    http_post(Pull_URL,
              json(_{
                       remote: "origin",
                       remote_branch: "main"
                   }),
              JSON,
              [json_object(dict),authorization(basic('RosaLuxemburg','password_origin')),
               request_header('Authorization-Remote'=Authorization_Remote),
               status_code(Status_Code)]),

    * json_write_dict(current_output, JSON, []),

    Status_Code = 200,
    _{'@type' : "api:PullResponse",
      'api:pull_status' : "api:pull_unchanged",
      'api:fetch_status' : false,
      'api:status':"api:success"} :< JSON.

test(pull_from_something_to_empty,
     [
         setup(
             (   setup_temp_unattached_server(State_Local,Store_Local,Server_Local),
                 setup_temp_unattached_server(State_Remote,Store_Remote,Server_Remote),
                 setup_cloned_situation(Store_Local, Server_Local, Store_Remote, Server_Remote)
             )),
         cleanup(
             (
                 teardown_temp_unattached_server(State_Local),
                 teardown_temp_unattached_server(State_Remote)))
     ]) :-
    resolve_absolute_string_descriptor("RosaLuxemburg/bar", Local_Branch_Descriptor),
    Local_Repository_Descriptor = (Local_Branch_Descriptor.repository_descriptor),
    Local_Database_Descriptor = (Local_Repository_Descriptor.database_descriptor),
    resolve_absolute_string_descriptor("KarlKautsky/foo", Remote_Branch_Descriptor),
    Remote_Repository_Descriptor = (Remote_Branch_Descriptor.repository_descriptor),
    Remote_Database_Descriptor = (Remote_Repository_Descriptor.database_descriptor),

    with_triple_store(
        Store_Remote,
        (   create_context(Remote_Branch_Descriptor, commit_info{author:"KarlKautsky", message:"Boo!"}, Remote_Context_1),
            with_transaction(
                Remote_Context_1,
                ask(Remote_Context_1,
                    insert(a,b,c)),
                _),
            repository_head(Remote_Database_Descriptor, "local", Head),
            branch_head_commit(Remote_Repository_Descriptor, "main", Remote_Commit_Uri),
            commit_id_uri(Remote_Repository_Descriptor, Commit_Id, Remote_Commit_Uri)
        )
    ),

    atomic_list_concat([Server_Local, '/api/pull/RosaLuxemburg/bar'], Pull_URL),
    base64("KarlKautsky:password_destination", Base64_Remote_Auth),
    format(string(Authorization_Remote), "Basic ~s", [Base64_Remote_Auth]),
    http_post(Pull_URL,
              json(_{
                       remote: "origin",
                       remote_branch: "main"
                   }),
              JSON,
              [json_object(dict),authorization(basic('RosaLuxemburg','password_origin')),
               request_header('Authorization-Remote'=Authorization_Remote),
               status_code(Status_Code)]),

    * json_write_dict(current_output, JSON, []),

    Status_Code = 200,
    _{'@type' : "api:PullResponse",
      'api:pull_status' : "api:pull_fast_forwarded",
      'api:fetch_status' : true,
      'api:status':"api:success"} :< JSON,

    with_triple_store(
        Store_Local,
        (
            repository_head(Local_Database_Descriptor, "origin", Head),
            branch_head_commit(Local_Repository_Descriptor, "main", Local_Commit_Uri),
            commit_id_uri(Local_Repository_Descriptor, Commit_Id, Local_Commit_Uri)
        )
    ).

test(pull_from_something_to_something,
     [
         setup(
             (   setup_temp_unattached_server(State_Local,Store_Local,Server_Local),
                 setup_temp_unattached_server(State_Remote,Store_Remote,Server_Remote),
                 setup_cloned_nonempty_situation(Store_Local, Server_Local, Store_Remote, Server_Remote)
             )),
         cleanup(
             (
                 teardown_temp_unattached_server(State_Local),
                 teardown_temp_unattached_server(State_Remote)))
     ]) :-
    resolve_absolute_string_descriptor("RosaLuxemburg/bar", Local_Branch_Descriptor),
    Local_Repository_Descriptor = (Local_Branch_Descriptor.repository_descriptor),
    Local_Database_Descriptor = (Local_Repository_Descriptor.database_descriptor),
    resolve_absolute_string_descriptor("KarlKautsky/foo", Remote_Branch_Descriptor),
    Remote_Repository_Descriptor = (Remote_Branch_Descriptor.repository_descriptor),
    Remote_Database_Descriptor = (Remote_Repository_Descriptor.database_descriptor),

    with_triple_store(
        Store_Local,
        branch_head_commit(Local_Repository_Descriptor, "main", Local_Orginal_Commit_Uri)
    ),

    with_triple_store(
        Store_Remote,
        (   create_context(Remote_Branch_Descriptor, commit_info{author:"KarlKautsky", message:"Boo!"}, Remote_Context_1),
            with_transaction(
                Remote_Context_1,
                ask(Remote_Context_1,
                    insert(e,f,g)),
                _),
            repository_head(Remote_Database_Descriptor, "local", Head),
            branch_head_commit(Remote_Repository_Descriptor, "main", Remote_Commit_Uri),
            commit_id_uri(Remote_Repository_Descriptor, Commit_Id, Remote_Commit_Uri)
        )
    ),

    atomic_list_concat([Server_Local, '/api/pull/RosaLuxemburg/bar'], Pull_URL),
    base64("KarlKautsky:password_destination", Base64_Remote_Auth),
    format(string(Authorization_Remote), "Basic ~s", [Base64_Remote_Auth]),
    http_post(Pull_URL,
              json(_{
                       remote: "origin",
                       remote_branch: "main"
                   }),
              JSON,
              [json_object(dict),authorization(basic('RosaLuxemburg','password_origin')),
               request_header('Authorization-Remote'=Authorization_Remote),
               status_code(Status_Code)]),

    * json_write_dict(current_output, JSON, []),

    Status_Code = 200,
    _{'@type' : "api:PullResponse",
      'api:pull_status' : "api:pull_fast_forwarded",
      'api:fetch_status' : true,
      'api:status':"api:success"} :< JSON,

    with_triple_store(
        Store_Local,
        (
            repository_head(Local_Database_Descriptor, "origin", Head),
            branch_head_commit(Local_Repository_Descriptor, "main", Local_Commit_Uri),
            \+ Local_Orginal_Commit_Uri = Local_Commit_Uri,
            commit_id_uri(Local_Repository_Descriptor, Commit_Id, Local_Commit_Uri)
        )
    ).

test(pull_from_something_to_something_equal,
     [
         setup(
             (   setup_temp_unattached_server(State_Local,Store_Local,Server_Local),
                 setup_temp_unattached_server(State_Remote,Store_Remote,Server_Remote),
                 setup_cloned_nonempty_situation(Store_Local, Server_Local, Store_Remote, Server_Remote)
             )),
         cleanup(
             (
                 teardown_temp_unattached_server(State_Local),
                 teardown_temp_unattached_server(State_Remote)))
     ]) :-
    resolve_absolute_string_descriptor("RosaLuxemburg/bar", Local_Branch_Descriptor),
    Local_Repository_Descriptor = (Local_Branch_Descriptor.repository_descriptor),
    Local_Database_Descriptor = (Local_Repository_Descriptor.database_descriptor),

    with_triple_store(
        Store_Local,
        (
            repository_head(Local_Database_Descriptor, "origin", Head),
            branch_head_commit(Local_Repository_Descriptor, "main", Local_Commit_Uri)
        )
    ),

    atomic_list_concat([Server_Local, '/api/pull/RosaLuxemburg/bar'], Pull_URL),
    base64("KarlKautsky:password_destination", Base64_Remote_Auth),
    format(string(Authorization_Remote), "Basic ~s", [Base64_Remote_Auth]),
    http_post(Pull_URL,
              json(_{
                       remote: "origin",
                       remote_branch: "main"
                   }),
              JSON,
              [json_object(dict),authorization(basic('RosaLuxemburg','password_origin')),
               request_header('Authorization-Remote'=Authorization_Remote),
               status_code(Status_Code)]),

    * json_write_dict(current_output, JSON, []),

    Status_Code = 200,
    _{'@type' : "api:PullResponse",
      'api:pull_status' : "api:pull_unchanged",
      'api:fetch_status' : false,
      'api:status':"api:success"} :< JSON,

    with_triple_store(
        Store_Local,
        (
            repository_head(Local_Database_Descriptor, "origin", Head),
            branch_head_commit(Local_Repository_Descriptor, "main", Local_Commit_Uri)
        )
    ).

test(pull_from_something_to_something_equal_other_branch,
     [
         setup(
             (   setup_temp_unattached_server(State_Local,Store_Local,Server_Local),
                 setup_temp_unattached_server(State_Remote,Store_Remote,Server_Remote),
                 setup_cloned_nonempty_situation(Store_Local, Server_Local, Store_Remote, Server_Remote)
             )),
         cleanup(
             (
                 teardown_temp_unattached_server(State_Local),
                 teardown_temp_unattached_server(State_Remote)))
     ]) :-
    resolve_absolute_string_descriptor("RosaLuxemburg/bar", Local_Branch_Descriptor),
    Local_Repository_Descriptor = (Local_Branch_Descriptor.repository_descriptor),
    Local_Database_Descriptor = (Local_Repository_Descriptor.database_descriptor),
    resolve_absolute_string_descriptor("KarlKautsky/foo", Remote_Branch_Descriptor),
    Remote_Repository_Descriptor = (Remote_Branch_Descriptor.repository_descriptor),
    Remote_Database_Descriptor = (Remote_Repository_Descriptor.database_descriptor),

    with_triple_store(
        Store_Remote,
        (
            agent_name_uri(system_descriptor{}, "KarlKautsky", User_Uri),
            branch_create(system_descriptor{}, User_Uri, "KarlKautsky/foo/local/branch/other", some("KarlKautsky/foo/local/branch/main"), _),
            repository_head(Remote_Database_Descriptor, "local", Head)
        )
    ),

    with_triple_store(
        Store_Local,
        (
            branch_head_commit(Local_Repository_Descriptor, "main", Local_Commit_Uri)
        )
    ),

    atomic_list_concat([Server_Local, '/api/pull/RosaLuxemburg/bar'], Pull_URL),
    base64("KarlKautsky:password_destination", Base64_Remote_Auth),
    format(string(Authorization_Remote), "Basic ~s", [Base64_Remote_Auth]),
    http_post(Pull_URL,
              json(_{
                       remote: "origin",
                       remote_branch: "main"
                   }),
              JSON,
              [json_object(dict),authorization(basic('RosaLuxemburg','password_origin')),
               request_header('Authorization-Remote'=Authorization_Remote),
               status_code(Status_Code)]),

    * json_write_dict(current_output, JSON, []),

    Status_Code = 200,
    _{'@type' : "api:PullResponse",
      'api:pull_status' : "api:pull_unchanged",
      'api:fetch_status' : true,
      'api:status':"api:success"} :< JSON,

    with_triple_store(
        Store_Local,
        (
            repository_head(Local_Database_Descriptor, "origin", Head),
            branch_head_commit(Local_Repository_Descriptor, "main", Local_Commit_Uri)
        )
    ).


:- end_tests(pull_endpoint).

%%%%%%%%%%%%%%%%%%%% Branch Handlers %%%%%%%%%%%%%%%%%%%%%%%%%
:- http_handler(api(branch/Path), cors_handler(Method, branch_handler(Path)),
                [method(Method),
                 prefix,
                 methods([options,post])]).

branch_handler(post, Path, Request, System_DB, Auth) :-
    do_or_die(
        get_payload(Document, Request),
        error(bad_api_document(Document, []),_)),

    (   get_dict(origin, Document, Origin_Path)
    ->  Origin_Option = some(Origin_Path)
    ;   Origin_Option = none),

    % DUBIOUS are we even doing authentication here?
    api_report_errors(
        branch,
        Request,
        (   branch_create(System_DB, Auth, Path, Origin_Option, _Branch_Uri),
            cors_reply_json(Request,
                            _{'@type' : 'api:BranchResponse',
                              'api:status' : "api:success"}))).

:- begin_tests(branch_endpoint).
:- use_module(core(util/test_utils)).
:- use_module(core(transaction)).
:- use_module(core(api)).
:- use_module(library(http/http_open)).

test(create_empty_branch, [
         setup(setup_temp_server(State, Server)),
         cleanup(teardown_temp_server(State))
     ])
:-
    create_db_without_schema("admin", "test"),
    atomic_list_concat([Server, '/api/branch/admin/test/local/branch/foo'], URI),
    admin_pass(Key),
    http_post(URI,
              json(_{prefixes : _{ doc : "https://terminushub.com/document",
                                   scm : "https://terminushub.com/schema"}
                    }),
              JSON,
              [json_object(dict),authorization(basic(admin,Key))]),
    * json_write_dict(current_output, JSON, []),

    resolve_absolute_string_descriptor("admin/test/local/_commits", Repository_Descriptor),

    has_branch(Repository_Descriptor, "foo").

test(create_branch_from_local_without_prefixes, [
         setup(setup_temp_server(State, Server)),
         cleanup(teardown_temp_server(State))
     ])
:-
    create_db_without_schema("admin", "test"),
    atomic_list_concat([Server, '/api/branch/admin/test/local/branch/foo'], URI),
    admin_pass(Key),
    http_post(URI,
              json(_{origin:'/admin/test/local/branch/main'}),
              JSON,
              [json_object(dict),authorization(basic(admin,Key))]),
    * json_write_dict(current_output, JSON, []),

    resolve_absolute_string_descriptor("admin/test/local/_commits", Repository_Descriptor),

    has_branch(Repository_Descriptor, "foo").

test(create_branch_from_local_with_prefixes, [
         setup(setup_temp_server(State, Server)),
         cleanup(teardown_temp_server(State))
     ])
:-
    create_db_without_schema("admin", "test"),
    atomic_list_concat([Server, '/api/branch/admin/test/local/branch/foo'], URI),
    admin_pass(Key),
    http_post(URI,
              json(_{origin:'/admin/test/local/branch/main',
                     prefixes : _{ doc : "https://terminushub.com/document",
                                   scm : "https://terminushub.com/schema"}
                    }),
              JSON,
              [json_object(dict),authorization(basic(admin,Key))]),
    * json_write_dict(current_output, JSON, []),

    resolve_absolute_string_descriptor("admin/test/local/_commits", Repository_Descriptor),

    has_branch(Repository_Descriptor, "foo").

test(create_branch_that_already_exists_error, [
         setup(setup_temp_server(State, Server)),
         cleanup(teardown_temp_server(State))
     ])
:-
    create_db_without_schema("admin", "test"),
    atomic_list_concat([Server, '/api/branch/admin/test/local/branch/main'], URI),
    admin_pass(Key),
    http_post(URI,
              json(_{origin:'/admin/test/local/branch/main',
                     base_uri:'http://terminushub.com/admin/test/foodocument'}),
              JSON,
              [json_object(dict),
               authorization(basic(admin,Key)),
               status_code(Status_Code)]),
    Status_Code = 400,
    * json_write_dict(current_output, JSON, []).

test(create_branch_from_nonexisting_origin_error, [
         setup(setup_temp_server(State, Server)),
         cleanup(teardown_temp_server(State))
     ])
:-
    create_db_without_schema("admin", "test"),
    atomic_list_concat([Server, '/api/branch/admin/test/local/branch/foo'], URI),
    admin_pass(Key),
    http_post(URI,
              json(_{origin:'/admin/test/local/branch/bar',
                     base_uri:'http://terminushub.com/admin/test/foodocument'}),
              JSON,
              [json_object(dict),
               authorization(basic(admin,Key)),
               status_code(Status_Code)]),
    Status_Code = 400,
    * json_write_dict(current_output, JSON, []),

    resolve_absolute_string_descriptor("admin/test/local/_commits", Repository_Descriptor),

    \+ has_branch(Repository_Descriptor, "foo").

test(create_branch_from_commit_graph_error, [
         setup(setup_temp_server(State, Server)),
         cleanup(teardown_temp_server(State))
     ])
:-
    create_db_without_schema("admin", "test"),
    atomic_list_concat([Server, '/api/branch/admin/test/local/branch/foo'], URI),
    admin_pass(Key),
    http_post(URI,
              json(_{origin:'admin/test/local/_commits',
                     prefixes : _{ doc : "https://terminushub.com/document",
                                   scm : "https://terminushub.com/schema"}}),
              JSON,
              [json_object(dict),
               authorization(basic(admin,Key)),
               status_code(Status_Code)]),

    * json_write_dict(current_output, JSON, []),
    Status_Code = 400,

    resolve_absolute_string_descriptor("admin/test/local/_commits", Repository_Descriptor),

    \+ has_branch(Repository_Descriptor, "foo").

:- end_tests(branch_endpoint).

%%%%%%%%%%%%%%%%%%%% Prefix Handlers %%%%%%%%%%%%%%%%%%%%%%%%%

:- http_handler(api(prefixes/Path), cors_handler(Method, prefix_handler(Path)),
                [method(Method),
                 prefix,
                 methods([options,get])]).

% this allows the client to discover prefixes for a given resource
% from an endpoint, but also regularises the use of JSON-LD contexts
% which can then include the endpoint for context discovery
prefix_handler(get, Path, Request, System_DB, Auth) :-
    api_report_errors(
        prefix,
        Request,
        (   get_prefixes(Path, System_DB, Auth, Prefixes),
            cors_reply_json(Request,
                            Prefixes,
                            [status(200)]))).

:- begin_tests(prefixes_endpoint).
:- use_module(core(util/test_utils)).
:- use_module(core(transaction)).
:- use_module(core(api)).
:- use_module(library(http/http_open)).

test(create_graph, [
         setup(setup_temp_server(State, Server)),
         cleanup(teardown_temp_server(State))
     ])
:-
    create_db_without_schema("admin", "test"),

    atomic_list_concat([Server, '/api/prefixes/admin/test'], URI),
    admin_pass(Key),
    http_get(URI,
             JSON,
             [json_object(dict),authorization(basic(admin,Key))]),
    _{ doc:"http://somewhere.for.now/document/",
       scm:"http://somewhere.for.now/schema#"
     } :< (JSON.'@context').

:- end_tests(prefixes_endpoint).

%%%%%%%%%%%%%%%%%%%% Create/Delete Graph Handlers %%%%%%%%%%%%%%%%%%%%%%%%%
:- http_handler(api(graph/Path), cors_handler(Method, graph_handler(Path)),
                [method(Method),
                 prefix,
                 methods([options,post,delete])]).

graph_handler(post, Path, Request, System_Db, Auth) :-
    get_payload(Document, Request),

    do_or_die(_{ commit_info : Commit_Info } :< Document,
              error(bad_api_document(Document, [commit_info]), _)),

    catch_with_backtrace(
        (create_graph(System_Db, Auth,
                      Path,
                      Commit_Info,
                      _Transaction_Metadata2),
         cors_reply_json(Request,
                         _{'@type' : "api:CreateGraphResponse",
                           'api:status' : "api:success"},
                         [status(200)])),
        E,
        do_or_die(api_error_http_reply(graph,E,'api:CreateGraphErrorResponse',Request),
                  E)).
graph_handler(delete, Path, Request, System_DB, Auth) :-
    do_or_die((   get_payload(Document, Request),
                  _{ commit_info : Commit_Info } :< Document),
              error(bad_api_document(Document, [commit_info]), _)),

    catch_with_backtrace(
        (delete_graph(System_DB,Auth,
                      Path,
                      Commit_Info,
                      _Transaction_Metadata2),
         cors_reply_json(Request,
                         _{'@type' : "api:DeleteGraphResponse",
                           'api:status' : "api:success"},
                         [status(200)])),
        E,
        do_or_die(api_error_http_reply(graph,E,'api:DeleteGraphErrorResponse',Request),
                  E)).

:- begin_tests(graph_endpoint).
:- use_module(core(util/test_utils)).
:- use_module(core(transaction)).
:- use_module(core(api)).
:- use_module(library(http/http_open)).

test(create_graph, [
         setup(setup_temp_server(State, Server)),
         cleanup(teardown_temp_server(State))
     ])
:-
    create_db_without_schema("admin", "test"),
    Commit = commit_info{ author : 'The Graphinator',
                          message : 'Edges here there and everywhere' },

    atomic_list_concat([Server, '/api/graph/admin/test/local/branch/main/instance/naim'], URI),
    admin_pass(Key),
    http_post(URI,
              json(_{commit_info : Commit}),
              JSON,
              [json_object(dict),authorization(basic(admin,Key))]),
    * json_write_dict(current_output, JSON, []),

    make_branch_descriptor("admin","test",Branch_Descriptor),
    open_descriptor(Branch_Descriptor, Transaction),
    Instance_Objects = Transaction.instance_objects,
    exists([Obj]>>(
               get_dict(descriptor, Obj, Desc),
               get_dict(name, Desc, "naim")
           ), Instance_Objects).


test(delete_graph, [
         setup(setup_temp_server(State, Server)),
         cleanup(teardown_temp_server(State))
     ])
:-
    create_db_without_schema("admin", "test"),
    super_user_authority(Auth),
    create_graph(system_descriptor{},
                 Auth,
                 "admin/test/local/branch/main/schema/main",
                 commit_info{ author : "test",
                              message: "Generated by automated testing"},
                 _Transaction_Metadata),

    atomic_list_concat([Server, '/api/graph/admin/test/local/branch/main/schema/main'], URI),
    admin_pass(Key),
    Commit = commit_info{ author : 'Jeebuz', message : 'Hello my children' },
    http_get(URI,
             _JSON,
             [method(delete),
              post(json(_{commit_info : Commit})),
              json_object(dict),
              authorization(basic(admin,Key))]).

:- end_tests(graph_endpoint).

%%%%%%%%%%%%%%%%%%%% User handlers %%%%%%%%%%%%%%%%%%%%%%%%%
:- http_handler(api(user), cors_handler(Method, user_handler),
                [method(Method),
                 prefix,
                 methods([options,post,delete])]).
:- http_handler(api(user/Name), cors_handler(Method, user_handler(Name)),
                [method(Method),
                 prefix,
                 methods([options,post,delete])]).

user_handler(post, Name, Request, System_DB, Auth) :-
    get_payload(Document, Request),

    api_report_errors(
        user_update,
        Request,
        (   update_user_transaction(System_DB, Auth, Name, Document),
            cors_reply_json(Request,
                            _{'@type' : "api:UpdateUserResponse",
                              'api:status' : "api:success"}))).
user_handler(delete, Name, Request, System_DB, Auth) :-
    api_report_errors(
        user_delete,
        Request,
        (   delete_user_transaction(System_DB, Auth, Name),
            cors_reply_json(Request,
                            _{'@type' : "api:DeleteUserResponse",
                              'api:status' : "api:success"}))).

user_handler(post, Request, System_DB, Auth) :-
    get_payload(Document, Request),

    do_or_die(_{ agent_name : Agent_Name } :< Document,
              error(malformed_update_user_document(Document))
             ),

    api_report_errors(
        user_update,
        Request,
        (   update_user_transaction(System_DB, Auth, Agent_Name, Document),
            cors_reply_json(Request,
                            _{'@type' : "api:UpdateUserResponse",
                              'api:status' : "api:success"}))).
user_handler(delete, Request, System_DB, Auth) :-
    get_payload(Document, Request),

    do_or_die(_{ agent_name : Agent_Name },
              error(malformed_user_deletion_document(Document))
             ),

    api_report_errors(
        user_delete,
        Request,
        (   delete_user_transaction(System_DB, Auth, Agent_Name),
            cors_reply_json(Request,
                            _{'@type' : "api:DeleteUserResponse",
                              'api:status' : "api:success"}))).


%%%%%%%%%%%%%%%%%%%% Organization handlers %%%%%%%%%%%%%%%%%%%%%%%%%
:- http_handler(api(organization), cors_handler(Method, organization_handler),
                [method(Method),
                 prefix,
                 methods([options,post,delete])]).
:- http_handler(api(organization/Name), cors_handler(Method, organization_handler(Name)),
                [method(Method),
                 prefix,
                 methods([options,post,delete])]).

organization_handler(post, Request, System_DB, Auth) :-
    get_payload(Document, Request),

    do_or_die(_{ organization_name : Org,
                 user_name : User } :< Document,
              error(bad_api_document(Document, [organization_name, user_name]))
             ),

    api_report_errors(
        add_organization,
        Request,
        (   add_user_organization_transaction(System_DB, Auth, User, Org),
            cors_reply_json(Request,
                            _{'@type' : "api:AddOrganizationResponse",
                              'api:status' : "api:success"}))).
organization_handler(delete, Request, System_DB, Auth) :-
    get_payload(Document, Request),

    do_or_die(_{ organization_name : Name },
              error(malformed_organization_deletion_document(Document))
             ),

    api_report_errors(
        delete_organization,
        Request,
        (   delete_organization_transaction(System_DB, Auth, Name),
            cors_reply_json(Request,
                            _{'@type' : "api:DeleteOrganizationResponse",
                              'api:status' : "api:success"}))).

organization_handler(post, Name, Request, System_DB, Auth) :-
    get_payload(Document, Request),

    do_or_die(_{ organization_name : New_Name } :< Document,
              error(bad_api_document(Document,[organization_name]), _)),

    api_report_errors(
        update_organization,
        Request,
        (   update_organization_transaction(System_DB, Auth, Name, New_Name),
            cors_reply_json(Request,
                            _{'@type' : "api:DeleteOrganizationResponse",
                              'api:status' : "api:success"}))).
organization_handler(delete, Name, Request, System_DB, Auth) :-
    api_report_errors(
        delete_organization,
        Request,
        (   delete_organization_transaction(System_DB, Auth, Name),
            cors_reply_json(Request,
                            _{'@type' : "api:DeleteOrganizationResponse",
                              'api:status' : "api:success"}))).


%%%%%%%%%%%%%%%%%%%% Role handlers %%%%%%%%%%%%%%%%%%%%%%%%%
:- http_handler(api(update_role), cors_handler(Method, update_role_handler),
                [method(Method),
                 prefix,
                 methods([options,post])]).

update_role_handler(post, Request, System_DB, Auth) :-
    get_payload(Document, Request),

    do_or_die(_{ agent_names : Agents,
                 organization_name : Organization,
                 actions : Actions
               } :< Document,
              error(bad_api_document(Document, [agent_names, organization_name, actions]), _)),

    (   _{ database_name : Database_Name } :< Document
    ->  Database_Name_Option = some(Database_Name)
    ;   Database_Name_Option = none),

    api_report_errors(
        update_role,
        Request,
        (   update_role_transaction(System_DB, Auth, Agents, Organization, Database_Name_Option, Actions),
            cors_reply_json(Request,
                            _{'@type' : "api:UpdateRoleResponse",
                              'api:status' : "api:success"}))).


%%%%%%%%%%%%%%%%%%%% Role handlers %%%%%%%%%%%%%%%%%%%%%%%%%
:- http_handler(api(role), cors_handler(Method, role_handler),
                [method(Method),
                 prefix,
                 methods([options,post])]).

role_handler(post, Request, System_DB, Auth) :-
    get_payload(Document, Request),

    api_report_errors(
        woql,
        Request,
        (   get_role(System_DB, Auth, Document, Response),
            cors_reply_json(Request,
                            Response))).

%%%%%%%%%%%%%%%%%%%% Squash handler %%%%%%%%%%%%%%%%%%%%%%%%%
:- http_handler(api(squash/Path), cors_handler(Method, squash_handler(Path)),
                [method(Method),
                 prefix,
                 time_limit(infinite),
                 methods([options,post])]).

/*
 * squash_handler(Mode,Path,Request,System,Auth) is det.
 *
 * Squash commit chain to a new commit
 */
squash_handler(post, Path, Request, System_DB, Auth) :-

    do_or_die(
        (   get_payload(Document, Request),
            _{ commit_info : Commit_Info } :< Document),
        error(bad_api_document(Document, [commit_info]), _)),

    api_report_errors(
        squash,
        Request,
        (   api_squash(System_DB, Auth, Path, Commit_Info, Commit, Old_Commit)
        ->  cors_reply_json(Request, _{'@type' : 'api:SquashResponse',
                                       'api:commit' : Commit,
                                       'api:old_commit' : Old_Commit,
                                       'api:status' : "api:success"})
        ;   cors_reply_json(Request, _{'@type' : 'api:EmptySquashResponse',
                                       'api:empty_commit' : true,
                                       'api:status' : "api:success"})
        )).

:- begin_tests(squash_endpoint).
:- use_module(core(util/test_utils)).
:- use_module(core(transaction)).
:- use_module(core(api)).
:- use_module(library(http/http_open)).
:- use_module(library(terminus_store)).

test(squash_a_branch, [
         setup((setup_temp_server(State, Server),
                create_db_without_schema("admin", "test"))),
         cleanup(teardown_temp_server(State))
     ]) :-

    Path = "admin/test",
    atomic_list_concat([Server, '/api/squash/admin/test'], URI),

    resolve_absolute_string_descriptor(Path, Descriptor),

    Commit_Info_1 = commit_info{
                      author : "me",
                      message: "first commit"
                  },

    create_context(Descriptor, Commit_Info_1, Context1),

    with_transaction(
        Context1,
        ask(Context1,
            insert(a,b,c)),
        _),

    Commit_Info_2 = commit_info{
                        author : "me",
                        message: "second commit"
                    },

    create_context(Descriptor, Commit_Info_2, Context2),

    with_transaction(
        Context2,
        ask(Context2,
            insert(e,f,g)),
        _),

    descriptor_commit_id_uri((Descriptor.repository_descriptor),
                             Descriptor,
                             Commit_Id, _Commit_Uri),

    Commit_Info = commit_info{
                      author : "me",
                      message: "Squash"
                  },

    admin_pass(Key),
    http_post(URI,
              json(_{ commit_info: Commit_Info}),
              JSON,
              [json_object(dict),authorization(basic(admin,Key))]),
    JSON = _{'@type':"api:SquashResponse",
             'api:commit': New_Commit_Path,
             'api:old_commit' : Old_Commit_Path,
             'api:status':"api:success"},
    resolve_absolute_string_descriptor(New_Commit_Path, Commit_Descriptor),
    open_descriptor(Commit_Descriptor, Transaction),

    [RWO] = (Transaction.instance_objects),
    Layer = (RWO.read),
    \+ parent(Layer,_),
    findall(X-Y-Z,ask(Commit_Descriptor,t(X,Y,Z)), Triples),
    sort(Triples,Sorted),
    sort([a-b-c,e-f-g],Correct),
    ord_seteq(Sorted, Correct),

    resolve_absolute_string_descriptor(Old_Commit_Path, Old_Commit_Descriptor),
    commit_descriptor{ commit_id : Commit_Id } :< Old_Commit_Descriptor.


test(squash_empty_branch, [
         setup((setup_temp_server(State, Server),
                create_db_without_schema("admin", "test"))),
         cleanup(teardown_temp_server(State))
     ]) :-

    atomic_list_concat([Server, '/api/squash/admin/test'], URI),

    Commit_Info = commit_info{
                      author : "me",
                      message: "Squash"
                  },

    admin_pass(Key),
    http_post(URI,
              json(_{ commit_info: Commit_Info}),
              JSON,
              [json_object(dict),authorization(basic(admin,Key))]),

    JSON.'@type' = "api:EmptySquashResponse".

:- end_tests(squash_endpoint).

%%%%%%%%%%%%%%%%%%%% Reset handler %%%%%%%%%%%%%%%%%%%%%%%%%
:- http_handler(api(reset/Path), cors_handler(Method, reset_handler(Path)),
                [method(Method),
                 prefix,
                 time_limit(infinite),
                 methods([options,post])]).

/*
 * reset_handler(Mode, Path, Request, System, Auth) is det.
 *
 * Reset a branch to a new commit.
 */
reset_handler(post, Path, Request, System_DB, Auth) :-

    do_or_die(
        (   get_payload(Document, Request),
            _{ commit_descriptor : Ref } :< Document),
        error(bad_api_document(Document, [commit_descriptor]), _)),

    api_report_errors(
        reset,
        Request,
        (   api_reset(System_DB, Auth, Path, Ref),
            cors_reply_json(Request, _{'@type' : 'api:ResetResponse',
                                       'api:status' : "api:success"}))).

:- begin_tests(reset_endpoint).
:- use_module(core(util/test_utils)).
:- use_module(library(terminus_store)).

test(reset, [
         setup((setup_temp_server(State, Server),
                create_db_without_schema("admin", "testdb"))),
         cleanup(teardown_temp_server(State))
     ]) :-

    Path = "admin/testdb",

    resolve_absolute_string_descriptor(Path,Descriptor),
    Repository_Descriptor = (Descriptor.repository_descriptor),

    super_user_authority(Auth),

    askable_context(Descriptor, system_descriptor{}, Auth,
                    commit_info{ author : "me",
                                 message : "commit 1" },
                    Context),

    with_transaction(
        Context,
        ask(Context,
            insert(a,b,c)),
        _),

    descriptor_commit_id_uri(Repository_Descriptor,
                             Descriptor,
                             Commit_Id,
                             _Commit_Uri),

    askable_context(Descriptor, system_descriptor{}, Auth,
                    commit_info{ author : "me",
                                 message : "commit 2" },
                    Context2),

    with_transaction(
        Context2,
        ask(Context2,
            insert(e,f,g)),
        _),

    resolve_relative_descriptor(Repository_Descriptor,
                                ["commit",Commit_Id],
                                Commit_Descriptor),

    resolve_absolute_string_descriptor(Ref,Commit_Descriptor),

    atomic_list_concat([Server, '/api/reset/admin/testdb'], URI),

    admin_pass(Key),
    http_post(URI,
              json(_{ commit_descriptor : Ref }),
              JSON,
              [json_object(dict),authorization(basic(admin,Key))]),

    JSON = _{'@type':"api:ResetResponse",
             'api:status':"api:success"},

    findall(X-Y-Z,
            ask(Descriptor,
                t(X,Y,Z)),
            Triples),

    [a-b-c] = Triples.

:- end_tests(reset_endpoint).


%%%%%%%%%%%%%%%%%%%% Optimize handler %%%%%%%%%%%%%%%%%%%%%%%%%
:- http_handler(api(optimize/Path), cors_handler(Method, optimize_handler(Path)),
                [method(Method),
                 prefix,
                 time_limit(infinite),
                 methods([options,post])]).

/*
 * optimize_handler(Mode,DB,Request) is det.
 *
 * Optimize a resource
 */
optimize_handler(post, Path, Request, System_DB, Auth) :-
    api_report_errors(
        optimize,
        Request,
        (   api_optimize(System_DB, Auth, Path),
            cors_reply_json(Request, _{'@type' : 'api:OptimizeResponse',
                                       'api:status' : "api:success"}))).

:- begin_tests(optimize_endpoint).
:- use_module(core(util/test_utils)).
:- use_module(library(terminus_store)).

test(optimize_system, [
         setup(setup_temp_server(State, Server)),
         cleanup(teardown_temp_server(State))
     ]) :-

    create_db_without_schema("admin", "test"),
    create_db_without_schema("admin", "test2"),
    atomic_list_concat([Server, '/api/optimize/_system'], URI),

    admin_pass(Key),
    http_post(URI,
              json(_{}),
              JSON,
              [json_object(dict),authorization(basic(admin,Key))]),

    JSON = _{'@type':"api:OptimizeResponse",
             'api:status':"api:success"},

    open_descriptor(system_descriptor{}, Transaction),
    [RWO] = (Transaction.instance_objects),
    Layer = (RWO.read),
    \+ parent(Layer,_).

:- end_tests(optimize_endpoint).

%%%%%%%%%%%%%%%%%%%% Console Handlers %%%%%%%%%%%%%%%%%%%%%%%%%
:- http_handler(root(.), cors_handler(Method, console_handler),
                [method(Method),
                 methods([options,get])]).
:- http_handler(root(db), cors_handler(Method, console_handler),
                [method(Method),
                 prefix,
                 methods([options,get])]).
:- http_handler(root(home), cors_handler(Method, console_handler),
                [method(Method),
                 prefix,
                 methods([options,get])]).
:- http_handler(root(clone), cors_handler(Method, console_handler),
                [method(Method),
                 prefix,
                 methods([options,get])]).
:- http_handler(root(collaborate), cors_handler(Method, console_handler),
                [method(Method),
                 prefix,
                 methods([options,get])]).
:- http_handler(root(newdb), cors_handler(Method, console_handler),
                [method(Method),
                 prefix,
                 methods([options,get])]).
:- http_handler(root(profile), cors_handler(Method, console_handler),
                [method(Method),
                 prefix,
                 methods([options,get])]).
:- http_handler(root(hub), cors_handler(Method, console_handler),
                [method(Method),
                 prefix,
                 methods([options,get])]).

/*
 * console_handler(+Method,+Request) is det.
 */
console_handler(get,Request, _System_DB, _Auth) :-
    config:index_template(Tpl_String),
    config:console_base_url(BaseURL),
    (   config:autologin_enabled
    ->  Key = '"root"'
    ;   Key = false),

    format(string(Index), Tpl_String, [BaseURL, Key, BaseURL]),

    write_cors_headers(Request),
    throw(http_reply(bytes('text/html', Index))).

:- begin_tests(console_route).
:- use_module(core(util/test_utils)).

test(console_route, [
         setup(setup_temp_server(State, Server)),
         cleanup(teardown_temp_server(State))
     ]) :-
    format(string(ConsoleURL), "~s/", [Server]),
    http_get(ConsoleURL, _, [request_header('Origin'=Server)]).

test(console_route_empty, [
         setup(setup_temp_server(State, Server)),
         cleanup(teardown_temp_server(State))
     ]) :-
    format(string(ConsoleURL), "~s", [Server]),
    http_get(ConsoleURL, _, [request_header('Origin'=Server)]).

test(console_route_db, [
         setup(setup_temp_server(State, Server)),
         cleanup(teardown_temp_server(State))
     ]) :-
    format(string(ConsoleURL), "~s/db/gavin/baseball", [Server]),
    http_get(ConsoleURL, _, [request_header('Origin'=Server)]).

test(console_route_home, [
         setup(setup_temp_server(State, Server)),
         cleanup(teardown_temp_server(State))
     ]) :-
    format(string(ConsoleURL), "~s/home/somewhere", [Server]),
    http_get(ConsoleURL, _, [request_header('Origin'=Server)]).

:- end_tests(console_route).

%%%%%%%%%%%%%%%%%%%% Reply Hackery %%%%%%%%%%%%%%%%%%%%%%
:- meta_predicate cors_handler(+,2,?).
cors_handler(options, _Goal, Request) :-
    !,
    write_cors_headers(Request),
    format('~n').
cors_handler(Method, Goal, R) :-
    (   memberchk(Method, [post, put, delete])
    ->  add_payload_to_request(R,Request)
    ;   Request = R),

    open_descriptor(system_descriptor{}, System_Database),
    catch((   authenticate(System_Database, Request, Auth),
              cors_catch(Method, Goal, Request, System_Database, Auth)),

          error(authentication_incorrect(Reason),_),

          (   write_cors_headers(Request),
              http_log("~NAuthentication Incorrect for reason: ~q~n", [Reason]),
              reply_json(_{'@type' : 'api:ErrorResponse',
                           'api:status' : 'api:failure',
                           'api:error' : _{'@type' : 'api:IncorrectAuthenticationError'},
                           'api:message' : 'Incorrect authentication information'
                          },
                         [status(401)]))),
    !.
cors_handler(_Method, Goal, R) :-
    write_cors_headers(R),
    format(string(Msg), "Failed to run the API endpoint goal ~q", Goal),
    reply_json(_{'@type' : 'api:ErrorResponse',
                 'api:status' : 'api:failure',
                 'api:error' : _{'@type' : 'api:APIEndpointFailed'},
                 'api:message' : Msg
                },
               [status(500)]).

% Evil mechanism for catching, putting CORS headers and re-throwing.
:- meta_predicate cors_catch(+,3,?,?,?).
cors_catch(Method, Goal, Request, System_Database, Auth) :-
    strip_module(Goal, Module, PlainGoal),
    PlainGoal =.. [Head|Args],
    NewArgs = [Method|Args],
    NewPlainGoal =.. [Head|NewArgs],
    NewGoal = Module:NewPlainGoal,
    catch(call(NewGoal, Request, System_Database, Auth),
          E,
          (
              write_cors_headers(Request),
              customise_exception(E)
          )
         ),
    !.
cors_catch(_,Request) :-
    write_cors_headers(Request),
    % Probably should extract the path from Request
    reply_json(_{'api:status' : 'api:failure',
                 'api:message' :
                 _{'@type' : 'xsd:string',
                   '@value' : 'Unexpected failure in request handler'}},
               [status(500)]).

customise_exception(reply_json(M,Status)) :-
    reply_json(M,
               [status(Status)]).
customise_exception(reply_json(M)) :-
    customise_exception(reply_json(M,200)).
customise_exception(error(E)) :-
    generic_exception_jsonld(E,JSON),
    json_http_code(JSON,Status),
    reply_json(JSON,[status(Status)]).
customise_exception(error(E,_)) :-
    generic_exception_jsonld(E,JSON),
    json_http_code(JSON,Status),
    reply_json(JSON,[status(Status)]).
customise_exception(http_reply(method_not_allowed(JSON))) :-
    reply_json(JSON,[status(405)]).
customise_exception(http_reply(not_found(JSON))) :-
    reply_json(JSON,[status(404)]).
customise_exception(http_reply(authorize(JSON))) :-
    reply_json(JSON,[status(401)]).
customise_exception(http_reply(not_acceptable(JSON))) :-
    reply_json(JSON,[status(406)]).
customise_exception(time_limit_exceeded) :-
    reply_json(_{'api:status' : 'api:failure',
                 'api:message' : 'Connection timed out'
               },
               [status(408)]).
customise_exception(error(E)) :-
    format(atom(EM),'Error: ~q', [E]),
    reply_json(_{'api:status' : 'api:server_error',
                 'api:message' : EM},
               [status(500)]).
customise_exception(error(E, CTX)) :-
    http_log('~N[Exception] ~q~n',[error(E,CTX)]),
    (   CTX = context(prolog_stack(Stack),_)
    ->  with_output_to(
            string(Ctx_String),
            print_prolog_backtrace(current_output,Stack))
    ;   format(string(Ctx_String), "~q", [CTX])),
    format(atom(EM),'Error: ~q~n~s~n', [E, Ctx_String]),
    reply_json(_{'api:status' : 'api:server_error',
                 'api:message' : EM},
               [status(500)]).
customise_exception(http_reply(Obj)) :-
    throw(http_reply(Obj)).
customise_exception(E) :-
    http_log('~N[Exception] ~q~n',[E]),
    throw(E).

/*
 * api_error_http_reply(API,Error,Request) is false + exception.
 *
 * Throw an API appropriate JSON-LD response message.
 *
 */
api_error_http_reply(API, Error, Request) :-
    api_error_jsonld(API,Error,JSON),
    json_http_code(JSON,Status),
    cors_reply_json(Request,JSON,[status(Status)]).

api_error_http_reply(API, Error, Type, Request) :-
    api_error_jsonld(API,Error,Type,JSON),
    json_http_code(JSON,Status),
    cors_reply_json(Request,JSON,[status(Status)]).

:- meta_predicate api_report_errors(?,?,0).
api_report_errors(API,Request,Goal) :-
    catch_with_backtrace(
        Goal,
        Error,
        do_or_die(api_error_http_reply(API,Error,Request),
                  Error)
    ).

%%%%%%%%%%%%%%%%%%%% Access Rights %%%%%%%%%%%%%%%%%%%%%%%%%

/*
 *  fetch_authorization_data(+Request, -KS) is semi-determinate.
 *
 *  Fetches the HTTP Basic Authorization data
 */
fetch_authorization_data(Request, Username, KS) :-
    memberchk(authorization(Text), Request),
    http_authorization_data(Text, basic(Username, Key)),
    coerce_literal_string(Key, KS).

:- if(\+((config:jwt_public_key_path(Path), Path = ''))).
/*
 *  fetch_jwt_data(+Request, -Username) is semi-determinate.
 *
 *  Fetches the HTTP JWT data
 */
fetch_jwt_data(Token, Username) :-
    atom_string(TokenAtom, Token),

    do_or_die(jwt_decode(TokenAtom, Payload, []),
              error(authentication_incorrect(jwt_decode_failed(TokenAtom)), _)),

    do_or_die(
        (   atom_json_dict(Payload, PayloadDict, []),
            % replace with dict key get (or whatever it is called)
            get_dict('http://terminusdb.com/schema/system#agent_name', PayloadDict, UsernameString),
            atom_string(Username, UsernameString)),
        error(malformed_jwt_payload(Payload))).
:- else.
fetch_jwt_data(_Token, _Username) :-
    throw(error(authentication_incorrect(jwt_authentication_requested_but_no_key_configured),_)).
:- endif.


/*
 * authenticate(+Database, +Request, -Auth_Obj) is det.
 *
 * This should either bind the Auth_Obj or throw an http_status_reply/4 message.
 */
authenticate(System_Askable, Request, Auth) :-
    fetch_authorization_data(Request, Username, KS),
    !,
    do_or_die(user_key_user_id(System_Askable, Username, KS, Auth),
              error(authentication_incorrect(basic_auth(Username)),_)).
authenticate(System_Askable, Request, Auth) :-
    memberchk(authorization(Text), Request),
    pattern_string_split(" ", Text, ["Bearer", Token]),
    !,
    % Try JWT if no http keys
    fetch_jwt_data(Token, Username),
    do_or_die(username_auth(System_Askable, Username, Auth),
              error(authentication_incorrect(jwt_no_user_with_name(Username)),_)).
authenticate(_, _, doc:anonymous).

/*
 * write_cors_headers(Request) is det.
 *
 * Writes cors headers associated with Resource_URI
 */
write_cors_headers(Request) :-
    (   memberchk(origin(Origin), Request)
    ->  current_output(Out),
        format(Out,'Access-Control-Allow-Methods: GET, POST, PUT, DELETE, OPTIONS\n',[]),
        format(Out,'Access-Control-Allow-Credentials: true\n',[]),
        format(Out,'Access-Control-Max-Age: 1728000\n',[]),
        format(Out,'Access-Control-Allow-Headers: Authorization, Authorization-Remote, Accept, Accept-Encoding, Accept-Language, Host, Origin, Referer, Content-Type, Content-Length, Content-Range, Content-Disposition, Content-Description\n',[]),
        format(Out,'Access-Control-Allow-Origin: ~s~n',[Origin])
    ;   true).

cors_reply_json(Request, JSON) :-
    write_cors_headers(Request),
    reply_json(JSON).

cors_reply_json(Request, JSON, Options) :-
    write_cors_headers(Request),
    reply_json(JSON, Options).

%%%%%%%%%%%%%%%%%%%% Response Predicates %%%%%%%%%%%%%%%%%%%%%%%%%

/********************************************************
 * Determinising predicates used in handlers            *
 *                                                      *
 ********************************************************/

/*
 * try_get_param(Key,Request:request,Value) is det.
 *
 * Get a parameter from the request independent of request variety.
 */
try_get_param(Key,Request,Value) :-
    % GET or POST (but not application/json)
    memberchk(method(Method), Request),
    memberchk(Method, [post,put]),
    memberchk(multipart(Form_Data), Request),
    !,
    member(mime(Mime_Header,Encoded_Value,_),Form_Data),
    memberchk(name(Key), Mime_Header),
    (   memberchk(type('application/json'),Mime_Header)
    ->  atom_json_dict(Encoded_Value,Value,[])
    ;   uri_encoded(query_value, Value, Encoded_Value)).
try_get_param(Key,Request,Value) :-
    % GET or POST (but not application/json)
    memberchk(method(Method), Request),
    (   memberchk(Method, [get,delete])
    ;   memberchk(Method, [post,put]),
        \+ memberchk(content_type('application/json'), Request)),

    http_parameters(Request, [], [form_data(Data)]),

    (   memberchk(Key=Value,Data)
    <>  throw(error(no_parameter_key_in_document(Key,Data)))),
    !.
try_get_param(Key,Request,Value) :-
    % POST with JSON package
    memberchk(method(Method), Request),
    memberchk(Method, [post,put]),

    memberchk(content_type('application/json'), Request),

    (   memberchk(payload(Document), Request)
        <>  throw(error(no_document_for_key(Key)))),

    (   get_dict(Key,Document,Value)
        <>  throw(error(no_parameter_key_in_document(Key,Document)))),
    !.
try_get_param(Key,Request,_Value) :-
    % OTHER with method
    memberchk(method(Method), Request),
    !,
    throw(error(no_parameter_key_for_method(Key,Method))).
try_get_param(Key,_Request,_Value) :-
    % Catch all.
    throw(error(no_parameter_key(Key))).

/*
 * get_param_default(Key,Request:request,Value,Default) is semidet.
 *
 * We can fail with this one, so you better do your own checking.
 */
get_param(Key,Request,Value) :-
    % GET or POST (but not application/json)
    memberchk(method(Method), Request),
    memberchk(Method, [post,put]),

    memberchk(multipart(Form_Data), Request),
    !,
    memberchk(mime(Mime_Header,Encoded_Value,_),Form_Data),
    memberchk(name(Key), Mime_Header),
    (   memberchk(type('application/json'),Mime_Header)
    ->  atom_json_dict(Encoded_Value,Value,[])
    ;   uri_encoded(query_value, Value, Encoded_Value)).
get_param(Key,Request,Value) :-
    % GET or POST (but not application/json)
    memberchk(method(Method), Request),
    (   memberchk(Method, [get,delete])
    ;   memberchk(Method, [post,put]),
        \+ memberchk(content_type('application/json'), Request)),

    http_parameters(Request, [], [form_data(Data)]),
    memberchk(Key=Value,Data),
    !.
get_param(Key,Request,Value) :-
    % POST with JSON package
    memberchk(method(Method), Request),
    memberchk(Method, [post,put]),

    memberchk(content_type('application/json'), Request),
    memberchk(payload(Document), Request),
    Value = Document.get(Key).


/*
 * try_atom_json(Atom,JSON) is det.
 */
try_atom_json(Atom,JSON) :-
    atom_json_dict(Atom, JSON, [])
    <> throw(error(malformed_json(Atom))).

/*
 * add_payload_to_request(Request:request,JSON:json) is det.
 *
 * Updates request with JSON-LD payload in payload(Document).
 * This should really be done automatically at request time
 * using the endpoint wrappers so we don't forget to do it.
 */
add_payload_to_request(Request,[multipart(Form_Data)|Request]) :-
    memberchk(content_type(ContentType), Request),
    http_parse_header_value(
        content_type, ContentType,
        media(multipart/'form-data', _)
    ),
    !,
    http_read_data(Request, Form_Data, [on_filename(save_post_file),form_data(mime)]).
add_payload_to_request(Request,[payload(Document)|Request]) :-
    memberchk(content_type('application/json'), Request),
    !,
    http_read_data(Request, Document, [json_object(dict)]).
add_payload_to_request(Request,[payload(Document)|Request]) :-
    memberchk(content_type(_Some_Other_Type), Request),
    !,
    http_read_data(Request, Document, []).
add_payload_to_request(Request,Request).

get_payload(Payload,Request) :-
    memberchk(payload(Payload),Request),
    !.
get_payload(Payload,Request) :-
    memberchk(multipart(Form_Data),Request),
    member(mime(Meta,Value,_),Form_Data),
    memberchk(name(payload), Meta),
    atom_json_dict(Value,Payload, []).

/*
 * request_remote_authorization(Request, Authorization) is det.
 */
request_remote_authorization(Request, Token) :-
    memberchk(authorization_remote(Token),Request).

/*
 * save_post_file(In,File_Spec,Options) is det.
 *
 * Saves a temporary octet stream to a file. Used for multipart
 * file passing via POST.
 */
save_post_file(In, file(Filename, File), Options) :-
    option(filename(Filename), Options),
    setup_call_cleanup(
        tmp_file_stream(octet, File, Out),
        copy_stream_data(In, Out),
        close(Out)
    ).

/*
 * Make a collection of all posted files for
 * use in a Context via WOQL's get/3.
 */
collect_posted_files(Request,Files) :-
    memberchk(multipart(Parts), Request),
    !,
    convlist([mime(Mime_Header,Data,_),Filename=Temp_Filename]>>(
                 memberchk(filename(Filename),Mime_Header),
                 \+ memberchk(type('application/json'),Mime_Header),
                 setup_call_cleanup(
                     tmp_file_stream(octet, Temp_Filename, Out),
                     write(Out, Data),
                     close(Out)
                 )
             ),Parts,Files).
collect_posted_files(_Request,[]).

/*
 * Make a collection of all posted files for
 * use in a Context via csv interface
 */
collect_posted_named_files(Request,Files) :-
    memberchk(multipart(Parts), Request),
    !,
    convlist([mime(Mime_Header,Data,_),Name=Temp_Filename]>>(
                 memberchk(filename(_),Mime_Header),
                 memberchk(name(Name),Mime_Header),
                 \+ memberchk(type('application/json'),Mime_Header),
                 setup_call_cleanup(
                     tmp_file_stream(octet, Temp_Filename, Out),
                     write(Out, Data),
                     close(Out)
                 )
             ),Parts,Files).
collect_posted_named_files(_Request,[]).<|MERGE_RESOLUTION|>--- conflicted
+++ resolved
@@ -462,8 +462,6 @@
 
 :- end_tests(db_endpoint).
 
-<<<<<<< HEAD
-=======
 %%%%%%%%%%%%%%%%%%%% CVS Handlers %%%%%%%%%%%%%%%%%%%%%%%%%
 :- http_handler(api(csv/Path), cors_handler(Method, csv_handler(Path)),
                 [method(Method),
@@ -704,7 +702,6 @@
               authorization(basic(admin, Key))]).
 
 :- end_tests(csv_endpoint).
->>>>>>> 6431f88c
 
 %%%%%%%%%%%%%%%%%%%% Triples Handlers %%%%%%%%%%%%%%%%%%%%%%%%%
 :- http_handler(api(triples/Path), cors_handler(Method, triples_handler(Path)),
