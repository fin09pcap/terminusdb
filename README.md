![](terminusdb.png)

# TerminusDB Server

[![Build Status](https://travis-ci.com/terminusdb/terminusdb-server.svg?branch=master)](https://travis-ci.com/terminusdb/terminusdb-server)

TerminusDB is an open source, model driven, revision controlled RDF
graph database for distributed collaboration designed for the web-age.

TerminusDB allows you to push, pull, time-travel and merge graphs,
much in the way that is possible in git.

TerminusDB Server provides TerminusDB with a RESTful API for
interacting with knowledge graphs via the JSON-LD exchange
format. This means you can easily compose applications within your own
toolchain which utilise the powerful features of graph search and
graph storage.

We use an advanced git-like model, storing append only changes to
graphs represented in succinct datastructures using
[terminusdb-store](https://github.com/terminusdb/terminusdb-store). You
can read a description of the architecture in our [Succinct Data
Structures and Delta Encoding for Modern
Databases](docs/whitepaper/terminusdb.pdf) whitepaper.

TerminusDB's *delta-encoding* approach makes possible branch, merge,
push, pull, clone, time-travel and other git-like operations on a fully
featured graph database.

## Latest Version

<<<<<<< HEAD
v3.0.6
=======
v3.0.7
>>>>>>> 1136a6aa

## Getting Started

For Windows and Linux, Desktop versions of TerminusDB can be found in our [Download Center](https://terminusdb.com/hub/download)

For development and testing, as well as Mac users, we recommend our [TerminusDB Bootstrap](https://github.com/terminusdb/terminusdb-bootstrap) installer, which uses the Docker image

### Building from source

In order to build from source, follow the [build from source](docs/BUILD.md) directions.

### Open Console

Once you have installed terminusdb-server either from the docker image or built from source you can go simply enter the server location into your browser to view your database from the console `"http://SERVER:PORT/"`. (the default is: [http://localhost:6363/](http://localhost:6363/)).

## Why

TerminusDB will:

* Give you collaboration features currently available in git, but designed to work well with large datasets
* Make complex data models easy, maintainable and enforced.
* Overcome the Object Impedance mismatch without turning your Database into an incomprehensible soup.
* Allow you to search for repeating patterns using recursion.
* Enable the sharing of data using linked open data formats RDF and JSON-LD making scientific or organisational information sharing easy.
* Branch, clone, merge, time-travel, push and pull all facilitated by our delta-encoding approach
* Help you automate the production of UI and data-entry by *knowing* what data *means*.

## Client

In order to begin manipulating and querying your database you can
simply point your browser to `"http://SERVER:PORT/"` which should
allow you to manage and query your database.

You can also perform all configuration, querying and management
functions via the RESTful API. We have a number of client libraries to
help you get started:

The [JavaScript client libraries](https://github.com/terminusdb/terminusdb-client) give you
assistance with programatic access.

The [JavaScript dashboard](https://github.com/terminusdb/terminusdb-dashboard) is an example
application allowing manipulation of the database using the javascript client fluent syntax.

The [Python client libraries](https://github.com/terminusdb/terminusdb-client-python) allow
you to use a pythonic syntax to query the database.

## Documentation

In order to use your TerminusDB through the console rather than
directly through clients you should look at the documentation on our
[TerminusDB documentation](https://terminusdb.com/documentation/) website.

## Changes in this Version

[Release Notes](RELEASE_NOTES.md)

## Contact

Come visit us on our [discord server](https://discord.gg/yTJKAma)
or our [forum!](https://discuss.terminusdb.com)

## Authors

Gavin Mendel-Gleason <gavin@terminusdb.com>

Matthijs van Otterdijk <matthijs@terminusdb.com>

Robin de Rooij <robin@terminusdb.com>

Anne Ogborn <anne@swi-prolog.org>

Dmytri Kleiner <dk@terminusdb.com>

[Paulo Moura](https://github.com/pmoura)

Put your Name here by contributing!

## Copyright

This file is part of TerminusDB.

TerminusDB is free software: you can redistribute it and/or modify
it under the terms of the GNU General Public License version 3 (GPLv3) as published by
the Free Software Foundation.

TerminusDB is distributed in the hope that it will be useful,
but WITHOUT ANY WARRANTY; without even the implied warranty of
MERCHANTABILITY or FITNESS FOR A PARTICULAR PURPOSE.  See the
GNU General Public License for more details.

You should have received a copy of the GNU General Public License
along with TerminusDB.  If not, see <https://www.gnu.org/licenses/>.<|MERGE_RESOLUTION|>--- conflicted
+++ resolved
@@ -29,11 +29,7 @@
 
 ## Latest Version
 
-<<<<<<< HEAD
-v3.0.6
-=======
 v3.0.7
->>>>>>> 1136a6aa
 
 ## Getting Started
 
