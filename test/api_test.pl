:- module(api_test,[
              run_api_tests/0
          ]).

/** <module> API Test
 *
 * Tests of the HTTP API interface
 *
 * * * * * * * * * * * * * COPYRIGHT NOTICE  * * * * * * * * * * * * * * *
 *                                                                       *
 *  This file is part of TerminusDB.                                     *
 *                                                                       *
 *  TerminusDB is free software: you can redistribute it and/or modify   *
 *  it under the terms of the GNU General Public License as published by *
 *  the Free Software Foundation, either version 3 of the License, or    *
 *  (at your option) any later version.                                  *
 *                                                                       *
 *  TerminusDB is distributed in the hope that it will be useful,        *
 *  but WITHOUT ANY WARRANTY; without even the implied warranty of       *
 *  MERCHANTABILITY or FITNESS FOR A PARTICULAR PURPOSE.  See the        *
 *  GNU General Public License for more details.                         *
 *                                                                       *
 *  You should have received a copy of the GNU General Public License    *
 *  along with TerminusDB.  If not, see <https://www.gnu.org/licenses/>. *
 *                                                                       *
 * * * * * * * * * * * * * * * * * * * * * * * * * * * * * * * * * * * * *
 */

:- use_module(test(test_utils)).
:- use_module(library(utils)).
:- use_module(library(file_utils)).
:- use_module(library(database_utils)).
:- use_module(library(api)).
:- use_module(library(http/json)).


/*
 * run_api_tests is det.
 *
 * Run all structured tests of the API
 */
run_api_tests :-
    try(run_connect_test),
    try(run_bad_auth_test),
    %
    % TERMINUS_QA_TEST (
    try(run_db_create_test),
    try(run_schema_update_test),
    try(run_schema_get_test),
    try(run_doc_get_test),
    try(run_doc_update_test),
    try(run_doc_update_get_test),
    try(run_doc_update_update_test),
    try(run_doc_update_update_get_test),
    try(run_doc_delete_test),
    try(run_doc_get_missing_test),
    %     INSTANCE_CHECKING (
    try(run_bad_comment_update_test),
    try(run_bad_property_update_test),
    %     ) INSTANCE CHECKING
    try(run_db_delete_test),
    % ) TERMINUS_QA_TEST
    %
    % UPDATE_WOQL_CHECKING (
    try(run_db_create_test),
    try(run_schema_update_test),
    try(run_woql_update_test),
    try(run_woql_verify_update_test),
    try(run_woql_re_test),
    try(run_woql_typecast_test),
    try(run_db_delete_test),
    try(run_woql_re_test),
    % ) UPDATE_WOQL_CHECKING
    %
    % INSTANCE TERMINUS_QA_TEST (
    try(run_db_create_test),
    try(run_schema_datatypes_update_test),
    try(run_bad_doc_datatype_update_test),
    try(run_good_doc_datatype_update_test),
    try(run_db_delete_test),
    % ) INSTANCE TERMINUS_QA_TEST
    %
    try(run_db_delete_nonexistent_test),
    try(run_doc_get_test),
    try(run_get_filled_frame_test),
    try(run_woql_test),
    try(run_woql_empty_error_test),
    %try(run_woql_external_file_test),
    try(run_woql_syntax_error_test),
    try(run_woql_csv_test),
    try(run_woql_instantiation_test),
    try(run_console),
    * try(run_db_metadata_test).

/****************************************************************
 * Basic API tests
 ***************************************************************/

auth(Auth) :-
    admin_pass(Pass),
    atomic_list_concat([':',Pass],Auth).

run_connect_test :-
    config:server(Server),
    auth(Auth),

    Args = ['--user', Auth,'-X','GET', Server],
    report_curl_command(Args),
    curl_json(Args,Term),
    nl,json_write_dict(current_output,Term,[]),

    _{'@type':"terminus:User"} :< Term.

run_bad_auth_test :-
    config:server(Server),

    Args = ['--user', ':flute','-X','GET', Server],
    report_curl_command(Args),
    curl_json(Args,Term),
    nl,json_write_dict(current_output,Term,[]),

    _{'terminus:status':"terminus:failure"} :< Term.

run_db_create_test :-
    % create DB
    config:server(Server),
    auth(Auth),

    atomic_list_concat([Server,'/terminus_qa_test'], DB_URI),
    catch(
        api:try_delete_db(DB_URI),
        _,
        true),

    atomic_list_concat([DB_URI,'/document'], Document),
    atomic_list_concat([DB_URI,'/schema'], Schema),

    Doc = _{'@context': _{
                            rdfs:"http://www.w3.org/2000/01/rdf-schema#",
                            terminus:"http://terminusdb.com/schema/terminus#"
                        },
            '@type':"terminus:APIUpdate",
            'terminus:document' : _{'@id': DB_URI, '@type':"terminus:Database",
                                    'rdfs:comment':_{'@language':"en", '@value':"dasd"},
                                    'rdfs:label':_{'@language':"en", '@value':"asdsda"},
                                    'terminus:allow_origin':_{'@type':"xsd:string", '@value':"*"},
                                    'terminus:instance':_{'@type':"xsd:string", '@value': Document},
                                    'terminus:schema':_{'@type':"xsd:string", '@value': Schema}
                                   },
            'terminus:user_key':"root"},

    with_output_to(
        string(Payload),
        json_write_dict(current_output, Doc, [])
    ),

    atomic_list_concat([Server,'/terminus_qa_test'], URI),
    Args = ['--user',Auth,'-d',Payload,'-H','Content-Type: application/json','-X','POST',URI],
    report_curl_command(Args),
    curl_json(Args,Term),

    nl,json_write_dict(current_output,Term,[]),
    Term = _{'terminus:status' : "terminus:success"}.

run_schema_update_test :-
    config:server(Server),
    auth(Auth),

    terminus_path(Path),
    interpolate([Path, '/terminus-schema/terminus.owl.ttl'], TTL_File),

    atomic_list_concat([Server,'/terminus_qa_test/schema'], URI),

    read_file_to_string(TTL_File, String, []),
    Doc = _{
              'terminus:turtle': _{'@value': String, '@type' : "xsd:string"},
              'terminus:schema' : _{'@value': URI, '@type' : "xsd:string"}
           },

    with_output_to(
        string(Payload),
        json_write_dict(current_output, Doc, [])
    ),


    Args = ['--user',Auth,'-d',Payload,'-X','POST','-H','Content-Type: application/json', URI],
    report_curl_command(Args),
    curl_json(Args,Term),
    nl,json_write_dict(current_output,Term,[]),

    Term = _{'terminus:status' : "terminus:success"}.

run_schema_get_test :-
    config:server(Server),
    auth(Auth),
    atomic_list_concat([Server,'/terminus_qa/schema'],Schema),
    www_form_encode(Schema,S),
    atomic_list_concat([Server,'/terminus_qa_test/schema?terminus%3Aencoding=terminus%3Aturtle&terminus&3Aturtle&terminus&3Aschema=',S],URI),

    Args = ['--user',Auth,URI],
    report_curl_command(Args),
    curl_json(Args,Term),
    nl,write(Term),
    * json_write_dict(current_output,Term,[]),
    string(Term).

run_doc_get_test :-
    config:server(Server),
    auth(Auth),
    atomic_list_concat([Server,'/terminus/document/admin'], URI),
    Args = ['--user', Auth,'-X','GET',URI],
    report_curl_command(Args),
    curl_json(Args,Term),
    json_write_dict(current_output,Term,[]),
    _{'@type' : "terminus:User"} :< Term.

run_db_delete_test :-
    config:server(Server),
    auth(Auth),
    atomic_list_concat([Server,'/terminus_qa_test'],URI),
    Args = ['--user', Auth, '-X','DELETE', URI],
    report_curl_command(Args),
    curl_json(Args,Term),
    nl,json_write_dict(current_output,Term,[]),
    _{'terminus:status' : "terminus:success"} :< Term.

run_get_filled_frame_test :-
    config:server(Server),
    auth(Auth),
    atomic_list_concat([Server,'/terminus/document/terminus?terminus%3Aencoding=terminus%3Aframe'],
                       URI),
    Args = ['--user', Auth, '-X','GET', URI],
    report_curl_command(Args),
    curl_json(Args,Term),
    nl,json_write_dict(current_output,Term,[]),

    % This should not return a bare frame...
    is_list(Term).

test_update_document(Doc) :-
    config:server(Server),

    format(string(Doc_Base), "~s~s", [Server,"/terminus_qa_test/document/"]),
    format(string(Scm_Base), "~s~s", [Server,"/terminus_qa_test/schema#"]),

    Doc = _{'@context':_{tcs:"http://terminusdb.com/schema/tcs#",
                           tbs:"http://terminusdb.com/schema/tbs#",
                           doc: Doc_Base,
                           owl:"http://www.w3.org/2002/07/owl#",
                           rdf:"http://www.w3.org/1999/02/22-rdf-syntax-ns#",
                           rdfs:"http://www.w3.org/2000/01/rdf-schema#",
                           vio:"http://terminusdb.com/schema/vio#",
                           scm: Scm_Base,
                           terminus:"http://terminusdb.com/schema/terminus#",
                           xdd:"http://terminusdb.com/schema/xdd#",
                           xsd:"http://www.w3.org/2001/XMLSchema#"},
              '@id':"doc:admin",
              '@type':"terminus:User",
              'rdfs:comment':_{'@language':"en", '@value':"This is a fake super user"},
              'rdfs:label':_{'@language':"en", '@value':"Server Admin User"}
             }.

run_doc_update_test :-
    % create DB
    config:server(Server),
    auth(Auth),

    test_update_document(Doc),

    with_output_to(
        string(Payload),
        json_write(current_output, _{'@type':"terminus:APIUpdate",
                                     'terminus:document' : Doc}, [])
    ),

    atomic_list_concat([Server,'/terminus_qa_test/document/admin'], URI),

    Args = ['--user', Auth, '-d',Payload,'-X','POST','-H','Content-Type: application/json', URI],
    report_curl_command(Args),
    curl_json(Args,Term),
    nl,json_write_dict(current_output,Term,[]),

    _{'terminus:status' : "terminus:success"} :< Term.

run_doc_update_get_test :-
    config:server(Server),
    auth(Auth),

    atomic_list_concat([Server,'/terminus_qa_test/document/admin'], URI),

    Args = ['--user', Auth,'-X','GET','-H','Content-Type: application/json', URI],
    report_curl_command(Args),
    curl_json(Args,Term),
    nl,json_write_dict(current_output,Term,[]),

    test_update_document(Doc),

    % original document simulates
    (   Term = Doc
    ->  true
    ;   format('~n~nNot structured as: ~n', []),
        json_write_dict(current_output,Doc,[]),
        false
    ).

test_update_update_document(Doc) :-
    config:server(Server),

    format(string(Doc_Base), "~s~s", [Server,"/terminus_qa_test/document/"]),
    format(string(Scm_Base), "~s~s", [Server,"/terminus_qa_test/schema#"]),

    Doc = _{'@context':_{tcs:"http://terminusdb.com/schema/tcs#",
                           tbs:"http://terminusdb.com/schema/tbs#",
                           doc: Doc_Base,
                           owl:"http://www.w3.org/2002/07/owl#",
                           rdf:"http://www.w3.org/1999/02/22-rdf-syntax-ns#",
                           rdfs:"http://www.w3.org/2000/01/rdf-schema#",
                           vio:"http://terminusdb.com/schema/vio#",
                           scm: Scm_Base,
                           terminus:"http://terminusdb.com/schema/terminus#",
                           xdd:"http://terminusdb.com/schema/xdd#",
                           xsd:"http://www.w3.org/2001/XMLSchema#"},
              '@id':"doc:admin",
              '@type':"terminus:User",
              'rdfs:comment':_{'@language':"en",
                               '@value':"This is a fake super user who has been changed"},
              'rdfs:label':_{'@language':"en",
                             '@value':"Server Admin User"}
             }.


run_doc_update_update_test :-
    % create DB
    config:server(Server),
    auth(Auth),

    test_update_update_document(Doc),

    with_output_to(
        string(Payload),
        json_write(current_output, _{'@type':"terminus:APIUpdate",
                                     'terminus:document' : Doc}, [])
    ),

    atomic_list_concat([Server,'/terminus_qa_test/document/admin'], URI),

    Args = ['--user', Auth,'-d',Payload,'-X','POST','-H','Content-Type: application/json', URI],
    report_curl_command(Args),
    curl_json(Args,Term),
    nl,json_write_dict(current_output,Term,[]),

    Term = _{'terminus:status' : "terminus:success"}.

run_doc_update_update_get_test :-
    config:server(Server),
    auth(Auth),

    test_update_update_document(Doc),

    atomic_list_concat([Server,'/terminus_qa_test/document/admin'], URI),

    Args = ['--user', Auth,'-X','GET','-H','Content-Type: application/json', URI],
    report_curl_command(Args),
    curl_json(Args,Term),
    nl,json_write_dict(current_output,Term,[]),

    (   Term = Doc
    ->  true
    ;   format('~n~nNot structured as: ~n', []),
        json_write_dict(current_output,Doc,[]),
        false
    ).

run_db_delete_nonexistent_test :-
    config:server(Server),
    auth(Auth),

    % Need to set the user key correctly here or we will get a spurious error...
    atomic_list_concat([Server,'/dOeS_nOt_ExIsT'], URI),

    Args = ['--user', Auth, '-X','DELETE',URI],
    report_curl_command(Args),
    curl_json(Args,Term),
    nl,json_write_dict(current_output,Term,[]),

    % This should not be a bare error
    _{'terminus:status':"terminus:failure"} :< Term.

run_doc_delete_test :-

    config:server(Server),
    auth(Auth),

    % Need to set the user key correctly here or we will get a spurious error...
    atomic_list_concat([Server,'/terminus_qa_test/document/admin'], URI),

    Args = ['--user', Auth,'-X','DELETE',URI],

    report_curl_command(Args),
    curl_json(Args,Term),
    nl,json_write_dict(current_output,Term,[]),

    _{'terminus:status' : "terminus:success"} :< Term.

run_doc_get_missing_test :-
    % create DB
    config:server(Server),
    auth(Auth),

    atomic_list_concat([Server,'/terminus_qa_test/document/admin'], URI),

    Args = ['--user',Auth,'-X','GET','-H','Content-Type: application/json', URI],
    report_curl_command(Args),
    curl_json(Args,Term),
    nl,json_write_dict(current_output,Term,[]),

    _{'terminus:status':"terminus:failure"} :< Term.

/****************************************************************
 * Woql Tests
 ***************************************************************/

run_woql_test :-
    config:server(Server),
    auth(Auth),
    atomic_list_concat([Server,'/terminus/document/'], Document),
    atomic_list_concat([Server,'/terminus/schema#'], Schema),
    atomic_list_concat([Server,'/terminus/'], Terminus),
    atomic_list_concat([Server,'/'], S),

    Query =
    _{'@context' : _{scm : Schema,
                     doc : Document,
                     db : Terminus,
                     s : S},
      from: ["s:terminus",
             _{select: [
                   "v:Class", "v:Label", "v:Comment", "v:Abstract",
                   _{and: [
                         _{quad: ["v:Class", "rdf:type", "owl:Class", "db:schema"]},
                         _{not: [_{quad: ["v:Class", "tcs:tag", "tcs:abstract", "db:schema"]}]},
                         _{opt: [_{quad: ["v:Class", "rdfs:label", "v:Label", "db:schema"]}]},
                         _{opt: [_{quad: ["v:Class", "rdfs:comment", "v:Comment", "db:schema"]}]},
                         _{opt: [_{quad: ["v:Class", "tcs:tag", "v:Abstract", "db:schema"]}]}
                     ]
                    }
               ]
              }
            ]
     },

    with_output_to(
        string(Payload),
        json_write(current_output, Query, [])
    ),

    www_form_encode(Payload,Encoded),
    atomic_list_concat([Server,'/terminus/woql?terminus%3Aquery=',Encoded], URI),

    Args = ['--user', Auth,'-X','GET',URI],
    report_curl_command(Args),
    curl_json(Args,Term),
    nl,json_write_dict(current_output,Term,[]),

    (   _{'bindings' : L} :< Term
    ->  length(L, N),
        N >= 8
    ;   fail).


run_woql_external_file_test :-
    config:server(Server),
    auth(Auth),

    Query = _{'@context':_{'rdf':"http://www.w3.org/1999/02/22-rdf-syntax-ns#",
                           'rdfs':"http://www.w3.org/2000/01/rdf-schema#",
                           'xsd':"http://www.w3.org/2001/XMLSchema#",
                           'owl':"http://www.w3.org/2002/07/owl#",
                           'tcs':"http://terminusdb.com/schema/tcs#",
                           'xdd':"http://terminusdb.com/schema/xdd#",
                           'v':"http://terminusdb.com/woql/variable/",
                           'terminus':"http://terminusdb.com/schema/terminus#",
                           'vio':"http://terminusdb.com/schema/vio#",
                           'doc':"http://localhost:6363/terminus/document/",
                           'scm':"http://localhost:6363/terminus/schema#",
                           'db':"http://localhost:6363/terminus/"},
              'get':[[_{'as':[_{'@value':"councillor_a"},"v:Rep_A"]},
                      _{'as':[_{'@value':"councillor_b"},"v:Rep_B"]},
                      _{'as':[_{'@value':"party_a"},"v:Party_A"]},
                      _{'as':[_{'@value':"party_b"},"v:Party_B"]},
                      _{'as':[_{'@value':"distance"},"v:Distance"]}],
                     _{'remote':["https://terminusdb.com/t/data/council/weighted_similarity.csv"]}
                    ]},

    with_output_to(
        string(Payload),
        json_write(current_output, Query, [])
    ),

    www_form_encode(Payload, Encoded),
    atomic_list_concat([Server,'/terminus/woql', '?terminus%3Aquery=', Encoded], URI),
    Args = ['-s', '--user', Auth,'-X','GET',URI],
    report_curl_command(Args),
    curl_json(Args,Term),
    nl,json_write_dict(current_output,Term,[]).

run_woql_empty_error_test :-
    config:server(Server),
    auth(Auth),

    atomic_list_concat([Server,'/terminus/woql'], URI),

    Args = ['--user', Auth,'-X','GET',URI],
    report_curl_command(Args),
    curl_json(Args,Term),
    nl,json_write_dict(current_output,Term,[]),

    _{'terminus:status':"terminus:failure"} :< Term.

run_woql_syntax_error_test :-
    config:server(Server),
    auth(Auth),
    atomic_list_concat([Server,'/terminus/document/'], Document),
    atomic_list_concat([Server,'/terminus/schema#'], Schema),
    atomic_list_concat([Server,'/terminus/'], Terminus),
    atomic_list_concat([Server,'/'], S),

    Query =
    _{'@context' : _{scm : Schema,
                     doc : Document,
                     db : Terminus,
                     e : "",
                     s : S},
      from: ["s:terminus",
             _{select: [
                   "v:Class", "v:Label", "v:Comment", "v:Abstract",
                   _{fand: [
                         _{quad: ["v:Class", "rdf:type", "owl:Class", "db:schema"]},
                         _{not: [_{quad: ["v:Class", "tcs:tag", "tcs:abstract", "db:schema"]}]},
                         _{opt: [_{quad: ["v:Class", "rdfs:label", "v:Label", "db:schema"]}]},
                         _{opt: [_{quad: ["v:Class", "rdfs:comment", "v:Comment", "db:schema"]}]},
                         _{opt: [_{quad: ["v:Class", "tcs:tag", "v:Abstract", "db:schema"]}]}
                     ]
                    }
               ]
              }
            ]
     },

    with_output_to(
        string(Payload),
        json_write(current_output, Query, [])
    ),

    www_form_encode(Payload,Encoded),
    atomic_list_concat([Server,'/terminus/woql?terminus%3Aquery=',Encoded], URI),

    Args = ['--user', Auth,'-X','GET',URI],
    report_curl_command(Args),
    curl_json(Args,Term),
    nl,json_write_dict(current_output,Term,[]),

    _{'@type':"vio:WOQLSyntaxError"} :< Term.

% Requires terminus_qa_test!
run_woql_update_test :-
    config:server(Server),
    auth(Auth),
    atomic_list_concat([Server,'/terminus_qa_test/document/'], Doc_Base),
    atomic_list_concat([Server,'/terminus_qa_test/schema#'], Scm_Base),
    atomic_list_concat([Server,'/terminus_qa_test/'], QA),
    atomic_list_concat([Server,'/'], S),

    Document = _{'@context':_{tcs:"http://terminusdb.com/schema/tcs#",
                              tbs:"http://terminusdb.com/schema/tbs#",
                              doc: Doc_Base,
                              ex:"http://example.org/",
                              owl:"http://www.w3.org/2002/07/owl#",
                              rdf:"http://www.w3.org/1999/02/22-rdf-syntax-ns#",
                              rdfs:"http://www.w3.org/2000/01/rdf-schema#",
                              vio:"http://terminusdb.com/schema/vio#",
                              scm: Scm_Base,
                              terminus:"http://terminusdb.com/schema/terminus#",
                              xdd:"http://terminusdb.com/schema/xdd#",
                              xsd:"http://www.w3.org/2001/XMLSchema#"},
                 '@id':"doc:admin",
                 '@type':"terminus:User",
                 'rdfs:comment':_{'@language':"en", '@value':"A WOQL updated superuser"},
                 'rdfs:label':_{'@language':"en", '@value':"Server Admin User"}
                },
    Query =
    _{'@context' : _{scm : Scm_Base,
                     doc : Doc_Base,
                     db : QA,
                     s : S},
      from: ["s:terminus_qa_test",
             _{into: ["db:document",
                      _{when: [_{true: []},
                               _{update: [Document]}
                              ]}
                     ]}
            ]},

    with_output_to(
        string(Payload),
        json_write(current_output, Query, [])
    ),

    www_form_encode(Payload,Encoded),
    atomic_list_concat([Server,'/terminus_qa_test/woql?terminus%3Aquery=',Encoded], URI),

    Args = ['--user', Auth,'-X','GET',URI],
    report_curl_command(Args),
    curl_json(Args,Term),
    nl,json_write_dict(current_output,Term,[]),

    _{'bindings' : [ _{} ]} :< Term.

% Requires terminus_qa_test!
run_woql_verify_update_test :-
    config:server(Server),
    auth(Auth),
    atomic_list_concat([Server,'/terminus_qa_test/document/'], Document),
    atomic_list_concat([Server,'/terminus_qa_test/schema#'], Schema),
    atomic_list_concat([Server,'/terminus_qa_test/'], QA),
    atomic_list_concat([Server,'/'], S),

    Query =
    _{'@context' : _{scm : Schema,
                     doc : Document,
                     db : QA,
                     s : S},
      from: ["s:terminus_qa_test",
             _{triple: [ "doc:admin", "rdfs:comment", "v:comment"]}
            ]},

    with_output_to(
        string(Payload),
        json_write(current_output, Query, [])
    ),

    www_form_encode(Payload,Encoded),
    atomic_list_concat([Server,'/terminus_qa_test/woql?terminus%3Aquery=',Encoded], URI),

    Args = ['--user', Auth,'-X','GET',URI],
    report_curl_command(Args),
    curl_json(Args,Term),
    nl,json_write_dict(current_output,Term,[]),


    _{'bindings' : [ _{
                         'http://terminusdb.com/woql/variable/comment':
                         _{'@language':"en",'@value':"A WOQL updated superuser"}}
                   ]}  :< Term.


run_woql_csv_test :-
    config:server(Server),
    auth(Auth),
    terminus_path(Path),
    atomic_list_concat([Server,'/terminus/document/'], Document),
    atomic_list_concat([Server,'/terminus/schema#'], Schema),
    atomic_list_concat([Server,'/terminus/'], Terminus),
    atomic_list_concat([Server,'/'], S),
    atomic_list_concat([Path,'/test/0CE.csv'],CSV),
    Query =
    _{'@context' : _{scm : Schema,
                     doc : Document,
                     db : Terminus,
                     s : S},
      limit : [2,
               _{get : [ [_{as : [_{'@value' : "Polity_nam"}, "v:Polity_Name"]},
                          _{as : [_{'@value' : "fid"},        "v:Polygon"]}],
                         _{file : [CSV]}
                       ]}
              ]},

    with_output_to(
        string(Payload),
        json_write(current_output, Query, [])
    ),

    www_form_encode(Payload,Encoded),
    atomic_list_concat([Server,'/terminus/woql?terminus%3Aquery=',Encoded], URI),

    Args = ['--user', Auth,'-X','GET',URI],
    report_curl_command(Args),
    curl_json(Args,Term),
    nl,json_write_dict(current_output,Term,[]),

    _{bindings : [
          _{
              'http://terminusdb.com/woql/variable/Polity_Name' :
              _{'@type' : "http://www.w3.org/2001/XMLSchema#string",
                '@value' : "ItRomPr"}
              ,
              'http://terminusdb.com/woql/variable/Polygon':
              _{'@type' : "http://www.w3.org/2001/XMLSchema#decimal",
                '@value' : 1}
          },
          _{
              'http://terminusdb.com/woql/variable/Polity_Name':
              _{'@type' : "http://www.w3.org/2001/XMLSchema#string",
                '@value' : "ItRomPr"}
              ,
              'http://terminusdb.com/woql/variable/Polygon':
              _{'@type' : "http://www.w3.org/2001/XMLSchema#decimal",
                '@value' : 1}
          }
      ]} :< Term.

run_woql_instantiation_test :-
    config:server(Server),
    auth(Auth),

    Query = _{trim: ["v:Something_to_Trim","v:Output"]},

    with_output_to(
        string(Payload),
        json_write(current_output, Query, [])
    ),

    www_form_encode(Payload,Encoded),
    atomic_list_concat([Server,'/terminus/woql?terminus%3Aquery=',Encoded], URI),

    Args = ['--user', Auth,'-X','GET',URI],
    report_curl_command(Args),
    curl_json(Args,Term),
    nl,json_write_dict(current_output,Term,[]),

    % test here.
    _{
        'terminus:message' : _,
        'terminus:status' :"terminus:failure"
    } :< Term.

<<<<<<< HEAD

=======
>>>>>>> 8a2508c3
run_woql_re_test :-
    config:server(Server),
    auth(Auth),

    Query =  _{re: [_{'@value': ".*/candidate/(.*)",'@type': "xsd:string"},
                    "/candidate/asdfadsf",
                    _{list: ["v:AllDI","v:IDURL_Extension"]}]},

    with_output_to(
        string(Payload),
        json_write(current_output, Query, [])
    ),

    www_form_encode(Payload,Encoded),
    atomic_list_concat([Server,'/terminus/woql?terminus%3Aquery=',Encoded], URI),

    Args = ['--user', Auth,'-X','GET',URI],
    report_curl_command(Args),
    curl_json(Args,Term),
    nl,json_write_dict(current_output,Term,[]),

    _{bindings: [
          _{'http://terminusdb.com/woql/variable/AllDI':
            _{'@type':"http://www.w3.org/2001/XMLSchema#string",
	          '@value':"http://terminusdb.com/woql#/candidate/asdfadsf"},
            'http://terminusdb.com/woql/variable/IDURL_Extension':
            _{'@type':"http://www.w3.org/2001/XMLSchema#string",
	          '@value':"asdfadsf"}}
      ]} :< Term.

<<<<<<< HEAD


=======
run_woql_typecast_test :-
    config:server(Server),
    auth(Auth),

    Query =  _{and : [_{typecast: [_{'@value': "[1,2]",'@type': "xsd:string"},
                                   "http://terminusdb.com/schema/xdd#integerRange",
                                   "v:Res1"]},
                      _{typecast: [_{'@value': "[1.1,2.2]",'@type': "xsd:string"},
                                   "http://terminusdb.com/schema/xdd#decimalRange",
                                   "v:Res2"]}]},

    with_output_to(
        string(Payload),
        json_write(current_output, Query, [])
    ),

    www_form_encode(Payload,Encoded),
    atomic_list_concat([Server,'/terminus/woql?terminus%3Aquery=',Encoded], URI),

    Args = ['--user', Auth,'-X','GET',URI],
    report_curl_command(Args),
    curl_json(Args,Term),
    nl,json_write_dict(current_output,Term,[]),

    _{bindings:[_{'http://terminusdb.com/woql/variable/Res1':
                  _{'@type':"http://terminusdb.com/schema/xdd#integerRange",'@value':"[1,2]"},
                  'http://terminusdb.com/woql/variable/Res2':
                  _{'@type':"http://terminusdb.com/schema/xdd#decimalRange",'@value':"[1.1,2.2]"}}
               ]} :< Term.
>>>>>>> 8a2508c3

/****************************************************************
 * Instance Checking Tests
 ***************************************************************/

/*
 * To run this we need to create a 'terminus_qa_test' database first...
 */
run_bad_comment_update_test :-
    % create DB
    config:server(Server),
    auth(Auth),

    interpolate([Server,'/terminus_qa_test/document/'], Doc_Base),
    interpolate([Server,'/terminus_qa_test/schema/'], Scm_Base),

    Doc = _{'@type':"terminus:APIUpdate",
            'terminus:document' :
            _{'@context':_{tcs:"http://terminusdb.com/schema/tcs#",
                           tbs:"http://terminusdb.com/schema/tbs#",
                           doc: Doc_Base,
                           ex:"http://example.org/",
                           owl:"http://www.w3.org/2002/07/owl#",
                           rdf:"http://www.w3.org/1999/02/22-rdf-syntax-ns#",
                           rdfs:"http://www.w3.org/2000/01/rdf-schema#",
                           vio:"http://terminusdb.com/schema/vio#",
                           scm: Scm_Base,
                           terminus:"http://terminusdb.com/schema/terminus#",
                           xdd:"http://terminusdb.com/schema/xdd#",
                           xsd:"http://www.w3.org/2001/XMLSchema#"},
              '@id':"doc:bad_admin",
              '@type':"terminus:User",
              'rdfs:comment':_{'@type':"xsd:integer",
                               '@value': 3},
              'rdfs:label':_{'@language':"en",
                             '@value':"A badly designed admin user"}
             }
           },

    with_output_to(
        string(Payload),
        json_write(current_output, Doc, [])
    ),

    atomic_list_concat([Server,'/terminus_qa_test/document/admin'], URI),

    Args = ['--user', Auth,'-d',Payload,'-X','POST','-H','Content-Type: application/json', URI],

    report_curl_command(Args),
    curl_json(Args,Term),
    nl,json_write_dict(current_output,Term,[]),

    _{'terminus:status':"terminus:failure",
      'terminus:witnesses': _W} :< Term.

run_bad_property_update_test :-
    % create DB
    config:server(Server),
    auth(Auth),

    interpolate([Server,'/terminus_qa_test/document/'], Doc_Base),
    interpolate([Server,'/terminus_qa_test/schema/'], Scm_Base),

    Doc = _{'@type':"terminus:APIUpdate",
            'terminus:document' :
            _{'@context':_{tcs:"http://terminusdb.com/schema/tcs#",
                           tbs:"http://terminusdb.com/schema/tbs#",
                           doc: Doc_Base,
                           ex:"http://example.org/",
                           owl:"http://www.w3.org/2002/07/owl#",
                           rdf:"http://www.w3.org/1999/02/22-rdf-syntax-ns#",
                           rdfs:"http://www.w3.org/2000/01/rdf-schema#",
                           vio:"http://terminusdb.com/schema/vio#",
                           scm: Scm_Base,
                           terminus:"http://terminusdb.com/schema/terminus#",
                           xdd:"http://terminusdb.com/schema/xdd#",
                           xsd:"http://www.w3.org/2001/XMLSchema#"},
              '@id':"doc:bad_admin",
              '@type':"terminus:User",
              'terminus:shmerminus':_{'@id' : 'doc:berminus'},
              'rdfs:comment':_{'@language':"en",
                               '@value': "doinky doink"},
              'rdfs:label':_{'@language':"en",
                             '@value':"A badly designed admin user"}
             }
           },

    with_output_to(
        string(Payload),
        json_write(current_output, Doc, [])
    ),

    atomic_list_concat([Server,'/terminus_qa_test/document/admin'], URI),

    Args = ['--user', Auth,'-d',Payload,'-X','POST','-H','Content-Type: application/json', URI],

    report_curl_command(Args),
    curl_json(Args,Term),
    nl,json_write_dict(current_output,Term,[]),

    _{'terminus:status':"terminus:failure",
      'terminus:witnesses': _W} :< Term.

/*************************************
 * Datatypes schema instance checking.
 *
 * Need to load a fresh database for this with run_db_create_test/0
 * followed by run_db_delete_test/0
 */
run_schema_datatypes_update_test :-
    config:server(Server),
    auth(Auth),

    terminus_path(Path),
    interpolate([Path, '/terminus-schema/examples/datatypes.owl.ttl'], TTL_File),

    atomic_list_concat([Server,'/terminus_qa_test/schema'], URI),

    read_file_to_string(TTL_File, String, []),
    Doc = _{
              'terminus:turtle': _{'@value': String, '@type' : "xsd:string"},
              'terminus:schema' : _{'@value': URI, '@type' : "xsd:string"}
           },

    with_output_to(
        string(Payload),
        json_write_dict(current_output, Doc, [])
    ),


    Args = ['--user',Auth,'-d',Payload,'-X','POST','-H','Content-Type: application/json', URI],
    report_curl_command(Args),
    curl_json(Args,Term),
    nl,json_write_dict(current_output,Term,[]),

    Term = _{'terminus:status' : "terminus:success"}.

run_bad_doc_datatype_update_test :-
    config:server(Server),
    auth(Auth),

    interpolate([Server,'/terminus_qa_test/document/'], Doc_Base),
    interpolate([Server,'/terminus_qa_test/schema/'], Scm_Base),

    Doc = _{'@type':"terminus:APIUpdate",
            'terminus:document' :
            _{'@context':_{tcs:"http://terminusdb.com/schema/tcs#",
                           tbs:"http://terminusdb.com/schema/tbs#",
                           doc:Doc_Base,
                           ex:"http://example.org/",
                           owl:"http://www.w3.org/2002/07/owl#",
                           rdf:"http://www.w3.org/1999/02/22-rdf-syntax-ns#",
                           rdfs:"http://www.w3.org/2000/01/rdf-schema#",
                           vio:"http://terminusdb.com/schema/vio#",
                           scm:Scm_Base,
                           datatypes:"http://terminusdb.com/schema/datatypes#",
                           terminus:"http://terminusdb.com/schema/terminus#",
                           xdd:"http://terminusdb.com/schema/xdd#",
                           xsd:"http://www.w3.org/2001/XMLSchema#"},
              '@id':"doc:bad_data",
              '@type':"datatypes:DatatypeHolder",
              'rdfs:comment':_{'@language':"en",
                               '@value': "A very bad document"},
              'rdfs:label':_{'@language':"en",
                             '@value':"Bad Doc"},
              'datatypes:coord':_{'@type' : "xdd:coordinate",
                                  '@value' : "fdas"},
              'datatypes:coordline':_{'@type' : "xdd:coordinatePolyline",
                                      '@value' : "fdas"},
              'datatypes:coordpoly':_{'@type' : "xdd:coordinatePolygon",
                                      '@value' : "goop"},
              'datatypes:dateRange':_{'@type' : "xdd:dateRange",
                                      '@value' : "1-2"},
              'datatypes:gYearRange':_{'@type' : "xdd:gYearRange",
                                       '@value' : "a-c"},
              'datatypes:integerRange':_{'@type' : "xdd:integerRange",
                                         '@value' : "[1,k]"},
              'datatypes:decimalRange':_{'@type' : "xdd:decimalRange",
                                         '@value' : "asdf"},
              'datatypes:email':_{'@type' : "xdd:email",
                                  '@value' : 2},
              'datatypes:html':_{'@type' : "xdd:html",
                                 '@value' : 1},
              'datatypes:url':_{'@type' : "xdd:url",
                                '@value' : 3},
              'datatypes:boolean':_{'@type' : "xsd:boolean",
                                    '@value' : "asdf"},
              'datatypes:decimal':_{'@type' : "xsd:decimal",
                                    '@value' : "asdf"},
              'datatypes:double':_{'@type' : "xsd:double",
                                   '@value' : "asdf"},
              'datatypes:float':_{'@type' : "xsd:float",
                                  '@value' : "a float wat?"},
              'datatypes:time':_{'@type' : "xsd:time",
                                 '@value' : "that time again"},
              'datatypes:date':_{'@type' : "xsd:date",
                                 '@value' : "the date"},
              'datatypes:dateTime':_{'@type' : "xsd:dateTime",
                                     '@value' : "the dateTime"},
              'datatypes:dateTimeStamp':_{'@type' : "xsd:dateTimeStamp",
                                          '@value' : "the dateTimeStamp"},
              'datatypes:gYearMonth':_{'@type' : "xsd:gYearMonth",
                                       '@value' : "Yar"},
              'datatypes:gMonth':_{'@type' : "xsd:gMonth",
                                   '@value' : "ggggMaonth"},
              'datatypes:json':_{'@type' : "xdd:json",
                                 '@value' : "{"}
             }
           },

    with_output_to(
        string(Payload),
        json_write(current_output, Doc, [])
    ),

    atomic_list_concat([Server,'/terminus_qa_test/document/admin'], URI),

    Args = ['--user', Auth,'-d',Payload,'-X','POST','-H','Content-Type: application/json', URI],

    report_curl_command(Args),
    curl_json(Args,Term),
    nl,json_write_dict(current_output,Term,[]),

    _{'terminus:status':"terminus:failure",
      'terminus:witnesses': W} :< Term,

    length(W,18).

run_good_doc_datatype_update_test :-
    config:server(Server),
    auth(Auth),

    interpolate([Server,'/terminus_qa_test/document/'], Doc_Base),
    interpolate([Server,'/terminus_qa_test/schema/'], Scm_Base),

    Doc = _{'@type':"terminus:APIUpdate",
            'terminus:document' :
            _{'@context':_{tcs:"http://terminusdb.com/schema/tcs#",
                           tbs:"http://terminusdb.com/schema/tbs#",
                           doc:Doc_Base,
                           ex:"http://example.org/",
                           owl:"http://www.w3.org/2002/07/owl#",
                           rdf:"http://www.w3.org/1999/02/22-rdf-syntax-ns#",
                           rdfs:"http://www.w3.org/2000/01/rdf-schema#",
                           vio:"http://terminusdb.com/schema/vio#",
                           scm:Scm_Base,
                           datatypes:"http://terminusdb.com/schema/datatypes#",
                           terminus:"http://terminusdb.com/schema/terminus#",
                           xdd:"http://terminusdb.com/schema/xdd#",
                           xsd:"http://www.w3.org/2001/XMLSchema#"},
              '@id':"doc:bad_data",
              '@type':"datatypes:DatatypeHolder",
              'rdfs:comment':_{'@language':"en",
                               '@value': "A healthy document"},
              'rdfs:label':_{'@language':"en",
                             '@value':"Healthy Document"},
              'datatypes:coord':_{'@type' : "xdd:coordinate",
                                  '@value' : "[ 32.0 , 41.0 ]"},
              'datatypes:coordline':_{'@type' : "xdd:coordinatePolyline",
                                      '@value' : "[ [ 32.0 , 41.0 ] ]"},
              'datatypes:coordpoly':_{'@type' : "xdd:coordinatePolygon",
                                      '@value' : "[ [ 32.0 , 41.0 ] ]"},
              'datatypes:dateRange':_{'@type' : "xdd:dateRange",
                                      '@value' : "[ 2019-08-02 , 2019-08-03 ]"},
              'datatypes:gYearRange':_{'@type' : "xdd:gYearRange",
                                       '@value' : "[ 2017 , 2018 ]"},
              'datatypes:integerRange':_{'@type' : "xdd:integerRange",
                                         '@value' : "[ 1 , 12]"},
              'datatypes:decimalRange':_{'@type' : "xdd:decimalRange",
                                         '@value' : "[ 1.0 , 33 ]"},
              'datatypes:email':_{'@type' : "xdd:email",
                                  '@value' : "gavin@datachemist.com"},
              'datatypes:html':_{'@type' : "xdd:html",
                                 '@value' : "<html></html>"},
              'datatypes:url':_{'@type' : "xdd:url",
                                '@value' : "http://terminusdb.com"},
              'datatypes:boolean':_{'@type' : "xsd:boolean",
                                    '@value' : true},
              'datatypes:decimal':_{'@type' : "xsd:decimal",
                                    '@value' : "12.5"},
              'datatypes:double':_{'@type' : "xsd:double",
                                   '@value' : "NAN" },
              'datatypes:float':_{'@type' : "xsd:float",
                                  '@value' : "12.2343E-7"},
              'datatypes:time':_{'@type' : "xsd:time",
                                 '@value' : "12:34:00"},
              'datatypes:date':_{'@type' : "xsd:date",
                                 '@value' : "2019-05-29"},
              'datatypes:dateTime':_{'@type' : "xsd:dateTime",
                                     '@value' : "2019-05-29T12:34:00"},
              'datatypes:dateTimeStamp':_{'@type' : "xsd:dateTimeStamp",
                                          '@value' : "3243"},
              'datatypes:gYearMonth':_{'@type' : "xsd:gYearMonth",
                                       '@value' : "2018-05"},
              'datatypes:gMonth':_{'@type' : "xsd:gMonth",
                                   '@value' : "--03"},
              'datatypes:json':_{'@type' : "xdd:json",
                                 '@value' : "{\"asdf\" : \"fdas\"}"}
             }
           },

    with_output_to(
        string(Payload),
        json_write(current_output, Doc, [])
    ),

    atomic_list_concat([Server,'/terminus_qa_test/document/admin'], URI),

    Args = ['--user', Auth,'-d',Payload,'-X','POST','-H','Content-Type: application/json', URI],

    report_curl_command(Args),
    curl_json(Args,Term),
    nl,json_write_dict(current_output,Term,[]),

    _{'terminus:status':"terminus:success"} :< Term.
    % need to check witnesses but we throw an error at insert leaving only witness!

run_console :-
    config:server(Server),
    atomic_list_concat([Server,'/console'], URI),
    status_200(URI).

% TODO: need an order by test here.
run_woql_order_by :-
    true.

run_db_metadata_test :-
    config:server(Server),
    auth(Auth),

    atomic_list_concat([Server,'/terminus/metadata'], URI),

    Args = ['--user', Auth,'-X','GET','-H','Content-Type: application/json', URI],
    report_curl_command(Args),
    curl_json(Args,Term),
    nl,json_write_dict(current_output,Term,[]),

    _{ '@type' : "terminus:DatabaseMetadata"} :< Term.<|MERGE_RESOLUTION|>--- conflicted
+++ resolved
@@ -734,10 +734,6 @@
         'terminus:status' :"terminus:failure"
     } :< Term.
 
-<<<<<<< HEAD
-
-=======
->>>>>>> 8a2508c3
 run_woql_re_test :-
     config:server(Server),
     auth(Auth),
@@ -768,10 +764,6 @@
 	          '@value':"asdfadsf"}}
       ]} :< Term.
 
-<<<<<<< HEAD
-
-
-=======
 run_woql_typecast_test :-
     config:server(Server),
     auth(Auth),
@@ -801,7 +793,6 @@
                   'http://terminusdb.com/woql/variable/Res2':
                   _{'@type':"http://terminusdb.com/schema/xdd#decimalRange",'@value':"[1.1,2.2]"}}
                ]} :< Term.
->>>>>>> 8a2508c3
 
 /****************************************************************
  * Instance Checking Tests
