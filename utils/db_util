#!/usr/bin/env swipl
% -*- mode: prolog;-*-

:- initialization(main).

:- use_module(library(filesex)).

% Set up access to the libraries
:- prolog_load_context(directory, Dir),
   atomic_list_concat([Dir,'/../library'],One_Up),
   absolute_file_name(One_Up,Lib),
   asserta(user:file_search_path(library, Lib)).

:- use_module(library(crypto)).
:- use_module(library(process)).
:- use_module(library(optparse)).
:- use_module(library(terminus_store)).
:- use_module(library(semweb/turtle)).
:- use_module(library(literals)).
:- use_module(library(triplestore)).

/*****************************************************
 * Utils
 *****************************************************/

/*
 * command(Cmd) is semidet.
 *
 * True if Cmd exists.
 */
command(Cmd) :-
    catch(
        (   process_create(path(Cmd), [], [ stderr(null),
                                            stdout(null),
                                            process(PID)
                                          ]),
            process_wait(PID,_Status)),
        error(existence_error(source_sink,path(Cmd)),_),
        fail).

hostname(Hostname) :-
    (   command(hostname)
    ->  process_create(path(hostname), ['-f'], [ stderr(null),
                                                 stdout(pipe(Out)),
                                                 process(PID)
                                               ]),
        process_wait(PID,_Status),
        (   read_string(Out, '\n', '\r', _, Hostname_String)
        ->  atom_string(Hostname,Hostname_String)
        ;   Hostname = localhost)
    ;   Hostname = localhost).

/**
 * create_graph_from_turtle(DB:database, Graph_ID:graph_identifier, Turtle:string) is det.
 *
 * Reads in Turtle String and writes initial database.
 */
create_graph_from_turtle(Path, Graph_ID, TTL_Path) :-
    open_directory_store(Path,Store),
    safe_create_named_graph(Store,Graph_ID,Graph_Obj),
    open_write(Store, Builder),

    % write to a temporary builder.
    rdf_process_turtle(
        TTL_Path,
        {Builder}/
        [Triples,_Resource]>>(
            forall(member(T, Triples),
                   (   normalise_triple(T, rdf(X,P,Y)),
                       object_storage(Y,S),
                       nb_add_triple(Builder, X, P, S)))),
        []),
    % commit this builder to a temporary layer to perform a diff.
    nb_commit(Builder,Layer),
    nb_set_head(Graph_Obj, Layer).


/*****************************************************
 * Opts
 *****************************************************/
opt_spec([[opt(help),
           type(boolean),
           shortflags([h]),
           longflags([help]),
           default(false),
           help('print this help')],

          [opt(onlyconfig),
           type(boolean),
           shortflags([n]),
           longflags(['only-config']),
           default(false),
           help('Only generate config file, not database')],

          [opt(server),
           type(atom),
           shortflags([s]),
           longflags([server]),
           default(''),
           help('set the server name')],

          [opt(public_url),
           type(atom),
           longflags([public_url]),
           default(false),
           help('set the public URL')],

          [opt(workers),
           type(integer),
           shortflags([w]),
           longflags([workers]),
           default(8),
           help('set the amount of server workers')],

          [opt(port),
           type(integer),
           shortflags([p]),
           longflags([port]),
           default(6363),
           help('set the server port')],

          [opt(protocol),
           type(atom),
           longflags([protocol]),
           default(http),
           help('set the protocol used by the server')],

          [opt(key),
           type(atom),
           shortflags([k]),
           longflags([key]),
           default(admin),
           help('key of admin user')]]).

/*
 * help(+Cmd:atom,-Help:atom) is det.
 */
help(Cmd,Spec,Help) :-
    file_base_name(Cmd,Name),
    opt_help(Spec,Help_Text),
    format(atom(Help),'Usage: ~s [OPTIONS]

Set the administrative key - necessary before superuser can begin to set other permissions

~s', [Name,Help_Text]).

/*****************************************************
 * Paths and Main
 *****************************************************/

example_registry_path(Dir,Path) :-
    atomic_list_concat([Dir,'/example_registry.pl'], Path).

registry_path(Dir,Path) :-
    atomic_list_concat([Dir,'/../plugins/registry.pl'], Path).

example_instance_ttl(Dir,Path) :-
    atomic_list_concat([Dir,'/terminus_instance_template.ttl'], Path).

example_inference_ttl(Dir,Path) :-
    atomic_list_concat([Dir,'/terminus_inference_template.ttl'], Path).

example_schema_ttl(Dir,Path) :-
    atomic_list_concat([Dir,'/../terminus-schema/terminus.owl.ttl'], Path).

database_path(Dir,Path) :-
    atomic_list_concat([Dir,'/../storage/db/'], Pre_Path),
    absolute_file_name(Pre_Path,Path).

instance_path(Dir,Path) :-
    atomic_list_concat([Dir,'/../tmp/instance.ttl'], Path).

instance_name(Host,Name) :-
    atomic_list_concat([Host,'/terminus/document'],Name).

config_path(Dir,Path) :-
    atomic_list_concat([Dir, '/../config/config.pl'], Path).

config_template_path(Dir,Path) :-
    atomic_list_concat([Dir, '/config-template.tpl'], Path).

index_path(Dir,Path) :-
    atomic_list_concat([Dir, '/../config/index.html'], Path).

index_template_path(Dir,Path) :-
    atomic_list_concat([Dir, '/../index.tpl'], Path).

inference_path(Dir,Path) :-
    atomic_list_concat([Dir,'/../tmp/inference.ttl'], Path).

inference_name(Host,Name) :-
    atomic_list_concat([Host,'/terminus/inference'],Name).

ttl_path(Dir, Path) :-
    atomic_list_concat([Dir,'1-ckp.ttl'], Path).

schema_path(Dir,Path) :-
    atomic_list_concat([Dir,'/../tmp/schema.ttl'], Path).

schema_name(Host,Name) :-
    atomic_list_concat([Host,'/terminus/schema'],Name).

replace_in_file(Path, Pattern, With) :-
    read_file_to_string(Path, FileString, []),
    atomic_list_concat(Split, Pattern, FileString),
    atomic_list_concat(Split, With, NewFileString),
    open(Path, write, FileStream),
    write(FileStream, NewFileString),
    close(FileStream).

write_config_file(Public_URL, Config_Tpl_Path, Config_Path, Server_Name, Port, Workers) :-
    open(Config_Tpl_Path, read, Tpl_Stream),
    read_string(Tpl_Stream, _, Tpl_String),
    close(Tpl_Stream),
    open(Config_Path, write, Stream),
    format(Stream, Tpl_String, [Server_Name, Port, Public_URL, Workers]),
    close(Stream).

write_index_file(Index_Tpl_Path, Index_Path, URL, Key) :-
    open(Index_Tpl_Path, read, Tpl_Stream),
    read_string(Tpl_Stream, _, Tpl_String),
    close(Tpl_Stream),
    open(Index_Path, write, Stream),
    format(Stream, Tpl_String, [URL,Key]),
    close(Stream).

initialize_database(Public_URL, Key, Dir) :-
        example_instance_ttl(Dir,Example_Instance_TTL),

        example_inference_ttl(Dir,Example_Inference_TTL),
        example_schema_ttl(Dir,Example_Schema_TTL),

        database_path(Dir,DB_Path),
        make_directory_path(DB_Path),
        delete_directory_contents(DB_Path),

        instance_path(Dir,Instance_TTL_Path),
        inference_path(Dir,Inference_TTL_Path),
        schema_path(Dir,Schema_TTL_Path),

        crypto_password_hash(Key,Hash, [cost(15)]),
<<<<<<< HEAD
=======
        write_index_file(Index_Tpl_Path, Index_Path, Public_URL, Key),
>>>>>>> b1958c53

        copy_file(Example_Instance_TTL, Instance_TTL_Path),
        copy_file(Example_Inference_TTL, Inference_TTL_Path),
        copy_file(Example_Schema_TTL, Schema_TTL_Path),
        replace_in_file(Instance_TTL_Path, "SEKRET_ADMIN_KEY", Hash),
        replace_in_file(Inference_TTL_Path, "SERVER_NAME", Public_URL),
        replace_in_file(Instance_TTL_Path, "SERVER_NAME", Public_URL),
        replace_in_file(Schema_TTL_Path, "SERVER_NAME", Public_URL),

        instance_name(Public_URL,Instance_Name),
        create_graph_from_turtle(DB_Path,Instance_Name,Instance_TTL_Path),
        schema_name(Public_URL,Schema_Name),
        create_graph_from_turtle(DB_Path,Schema_Name,Schema_TTL_Path),
        inference_name(Public_URL,Inference_Name),
        create_graph_from_turtle(DB_Path,Inference_Name,Inference_TTL_Path),
        format('Successfully updated admin key!!~n').

initialize_index(Public_URL, Server, Port, Protocol, Key, Dir) :-
    index_template_path(Dir, Index_Tpl_Path),
    index_path(Dir,Index_Path),

    (   Public_URL \= false,
        PUBLIC_URL = Public_URL
    ;   format(atom(PUBLIC_URL), '~s://~s:~d', [Protocol, Server, Port])
    ),

    write_index_file(Index_Tpl_Path, Index_Path, PUBLIC_URL, Key).

program(Prog) :-
    current_prolog_flag(associated_file,Prog).

main(Args) :-

    program(Prog),
    opt_spec(Spec),
    opt_parse(Spec,Args,Opts,_),
    help(Prog,Spec,Help_Text),

    (   memberchk(help(true), Opts)
    ->  write(Help_Text),
        halt
    ;   memberchk(key(admin), Opts)
    ->  format('~nThink of a better administrator key please...~n~n'),
        write(Help_Text),
        halt
    ;   memberchk(key(Key), Opts),
        file_directory_name(Prog, Dir),

        memberchk(server(Server_Arg), Opts),
        (   Server_Arg = ''
        ->  (   hostname(Server)
            ->  true
            ;   Server = localhost
            )
        ;   Server = Server_Arg),
        memberchk(port(Port), Opts),
        memberchk(workers(Workers), Opts),
        memberchk(protocol(Protocol), Opts),
        memberchk(public_url(Public_URL), Opts),
        (   Public_URL \= false
        ->  PUBLIC_URL = Public_URL
        ;   format(atom(PUBLIC_URL), '~s://~s:~d', [Protocol, Server, Port])
        ),
        config_template_path(Dir, Config_Tpl_Path),
        config_path(Dir,Config_Path),
        write_config_file(PUBLIC_URL, Config_Tpl_Path, Config_Path, Server,
                          Port, Workers),

        registry_path(Dir,Registry_Path),
        (   exists_file(Registry_Path)
        ->  true
        ;   example_registry_path(Dir,Example_Registry_Path),
            copy_file(Example_Registry_Path, Registry_Path)
        ),

<<<<<<< HEAD
        initialize_index(URL, Server, Port, Protocol, Key, Dir),

        (   memberchk(onlyconfig(false), Opts),
            memberchk(public_url(URL), Opts)
        ->  initialize_database(URL, Server, Port, Protocol, Key, Dir)
=======
        (   memberchk(onlyconfig(false), Opts)
        ->  initialize_database(PUBLIC_URL, Key, Dir)
>>>>>>> b1958c53
        ;   true
        ),
        halt
    ).<|MERGE_RESOLUTION|>--- conflicted
+++ resolved
@@ -225,51 +225,41 @@
     close(Stream).
 
 initialize_database(Public_URL, Key, Dir) :-
-        example_instance_ttl(Dir,Example_Instance_TTL),
-
-        example_inference_ttl(Dir,Example_Inference_TTL),
-        example_schema_ttl(Dir,Example_Schema_TTL),
-
-        database_path(Dir,DB_Path),
-        make_directory_path(DB_Path),
-        delete_directory_contents(DB_Path),
-
-        instance_path(Dir,Instance_TTL_Path),
-        inference_path(Dir,Inference_TTL_Path),
-        schema_path(Dir,Schema_TTL_Path),
-
-        crypto_password_hash(Key,Hash, [cost(15)]),
-<<<<<<< HEAD
-=======
-        write_index_file(Index_Tpl_Path, Index_Path, Public_URL, Key),
->>>>>>> b1958c53
-
-        copy_file(Example_Instance_TTL, Instance_TTL_Path),
-        copy_file(Example_Inference_TTL, Inference_TTL_Path),
-        copy_file(Example_Schema_TTL, Schema_TTL_Path),
-        replace_in_file(Instance_TTL_Path, "SEKRET_ADMIN_KEY", Hash),
-        replace_in_file(Inference_TTL_Path, "SERVER_NAME", Public_URL),
-        replace_in_file(Instance_TTL_Path, "SERVER_NAME", Public_URL),
-        replace_in_file(Schema_TTL_Path, "SERVER_NAME", Public_URL),
-
-        instance_name(Public_URL,Instance_Name),
-        create_graph_from_turtle(DB_Path,Instance_Name,Instance_TTL_Path),
-        schema_name(Public_URL,Schema_Name),
-        create_graph_from_turtle(DB_Path,Schema_Name,Schema_TTL_Path),
-        inference_name(Public_URL,Inference_Name),
-        create_graph_from_turtle(DB_Path,Inference_Name,Inference_TTL_Path),
-        format('Successfully updated admin key!!~n').
-
-initialize_index(Public_URL, Server, Port, Protocol, Key, Dir) :-
+    example_instance_ttl(Dir,Example_Instance_TTL),
+
+    example_inference_ttl(Dir,Example_Inference_TTL),
+    example_schema_ttl(Dir,Example_Schema_TTL),
+
+    database_path(Dir,DB_Path),
+    make_directory_path(DB_Path),
+    delete_directory_contents(DB_Path),
+
+    instance_path(Dir,Instance_TTL_Path),
+    inference_path(Dir,Inference_TTL_Path),
+    schema_path(Dir,Schema_TTL_Path),
+
+    crypto_password_hash(Key,Hash, [cost(15)]),
+
+    copy_file(Example_Instance_TTL, Instance_TTL_Path),
+    copy_file(Example_Inference_TTL, Inference_TTL_Path),
+    copy_file(Example_Schema_TTL, Schema_TTL_Path),
+    replace_in_file(Instance_TTL_Path, "SEKRET_ADMIN_KEY", Hash),
+    replace_in_file(Inference_TTL_Path, "SERVER_NAME", Public_URL),
+    replace_in_file(Instance_TTL_Path, "SERVER_NAME", Public_URL),
+    replace_in_file(Schema_TTL_Path, "SERVER_NAME", Public_URL),
+
+    instance_name(Public_URL,Instance_Name),
+    create_graph_from_turtle(DB_Path,Instance_Name,Instance_TTL_Path),
+    schema_name(Public_URL,Schema_Name),
+    create_graph_from_turtle(DB_Path,Schema_Name,Schema_TTL_Path),
+    inference_name(Public_URL,Inference_Name),
+    create_graph_from_turtle(DB_Path,Inference_Name,Inference_TTL_Path),
+    format('Successfully updated admin key!!~n').
+
+initialize_index(URL, Key, Dir) :-
     index_template_path(Dir, Index_Tpl_Path),
     index_path(Dir,Index_Path),
-
-    (   Public_URL \= false,
-        PUBLIC_URL = Public_URL
-    ;   format(atom(PUBLIC_URL), '~s://~s:~d', [Protocol, Server, Port])
-    ),
-
-    write_index_file(Index_Tpl_Path, Index_Path, PUBLIC_URL, Key).
+    write_index_file(Index_Tpl_Path, Index_Path, URL, Key).
 
 program(Prog) :-
     current_prolog_flag(associated_file,Prog).
@@ -318,16 +308,10 @@
             copy_file(Example_Registry_Path, Registry_Path)
         ),
 
-<<<<<<< HEAD
-        initialize_index(URL, Server, Port, Protocol, Key, Dir),
-
-        (   memberchk(onlyconfig(false), Opts),
-            memberchk(public_url(URL), Opts)
-        ->  initialize_database(URL, Server, Port, Protocol, Key, Dir)
-=======
+        initialize_index(URL, Key, Dir),
+
         (   memberchk(onlyconfig(false), Opts)
-        ->  initialize_database(PUBLIC_URL, Key, Dir)
->>>>>>> b1958c53
+        ->  initialize_database(URL, Key, Dir)
         ;   true
         ),
         halt
