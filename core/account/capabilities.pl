--- conflicted
+++ resolved
@@ -107,14 +107,7 @@
  */
 username_auth(DB, Username, Auth) :-
     username_user_id(DB, Username, User_ID),
-<<<<<<< HEAD
-    user_id_auth_id(DB, User_ID, Auth_ID),
-    collection_descriptor_prefixes(DB.descriptor, Prefixes),
-    prefixed_to_uri(Auth_ID, Prefixes, Auth_ID_Expanded),
-    document_jsonld(DB,Auth_ID_Expanded,Auth).
-=======
     user_auth_id(DB, User_ID, Auth).
->>>>>>> 712a794e
 
 /*
  * user_id_auth_id(+DB, +User_ID, -Auth_id) is semidet.
