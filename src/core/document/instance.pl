:- module('document/instance', [
              refute_instance/2,
              refute_instance_schema/2,
              is_instance/3,
              is_instance2/3,
              instance_of/3
          ]).

/*
 * Introconversion between JSON-LD and a schema language.
 *
 */

:- use_module(core(util)).
:- use_module(core(util/xsd_parser)).
:- use_module(core(triple)).
:- use_module(core(transaction)).

:- use_module(schema).

:- use_module(library(http/json)).
:- use_module(library(aggregate)).


is_rdf_list_(_Instance, Type) :-
    global_prefix_expand(rdf:nil, Type),
    !.
is_rdf_list_(Instance, Type) :-
    xrdf(Instance, Type, rdf:first, _Car),
    xrdf(Instance, Type, rdf:rest, Cdr),
    is_rdf_list_(Instance, Cdr).

is_rdf_list(Validation_Object, Type) :-
    database_instance(Validation_Object, Instance),
    is_rdf_list_(Instance, Type).

% This looks dubious
is_instance(_Validation_Object, _^^T,T) :-
    !.
is_instance(_Validation_Object, _@_, T) :-
    global_prefix_expand(rdf:literal,T),
    !.
is_instance(Validation_Object, X, C) :-
    database_instance(Validation_Object, Instance),
    xrdf(Instance, X, rdf:type, Class),
    is_simple_class(Validation_Object, Class),
    class_subsumed(Validation_Object, Class,C),
    !.
% NOTE: Need a clause here for enumerated types!
<<<<<<< HEAD

is_instance2(Validation_Object, X, C) :-
    database_instance(Validation_Object, Instance),
    xrdf(Instance, X, rdf:type, Class),
    is_simple_class(Validation_Object, Class),
    class_subsumed(Validation_Object, Class,C).
=======
is_instance(Validation_Object, X, C) :-
    is_enum(Validation_Object, C),
    !,
    % This would be faster with set or even array!
    % probably also faster to use the database!
    database_schema(Validation_Object, Schema),
    xrdf(Schema, C, sys:value, Cons),
    graph_member_list(Schema, X, Cons).
>>>>>>> 1246376f

instance_of(Validation_Object, X, C) :-
    database_instance(Validation_Object, Instance),
    xrdf(Instance, X,rdf:type,C).

array_object(Validation_Object, S,I,O) :-
    database_instance(Validation_Object, Instance),
    xrdf(Instance, S,rdf:type,sys:'Array_Object'),
    % cardinality one
    findall(t(S,index,I),
            xrdf(Instance, S,sys:index,I),
            [t(S,index,I)]),
    % cardinality one
    findall(t(S,object,O),
            xrdf(Instance, S,sys:object,O),
            [t(S,object,O)]).

graph_member_list(Instance, O,L) :-
    xrdf(Instance, L, rdf:first, O).
graph_member_list(Instance, O,L) :-
    xrdf(Instance, L, rdf:rest, Cdr),
    graph_member_list(Instance,O,Cdr).

member_list(Validation_Object, O, L) :-
    database_instance(Validation_Object, Instance),
    graph_member_list(Instance, O, L).

card_count(Validation_Object,S,P,O,N) :-
    % choose as existential anything free
    database_instance(Validation_Object, Instance),
    (   aggregate(count,[S,P,O]^xrdf(Instance,S,P,O),N)
    ->  true
    ;   N = 0).

refute_cardinality_(class(C),Validation_Object,S,P,Witness) :-
    \+ card_count(Validation_Object, S,P,_,1),
    Witness = witness{ '@type': instance_not_cardinality_one,
                       instance: S,
                       class: C,
                       predicate: P
                     }.
refute_cardinality_(base_class(C),Validation_Object,S,P,Witness) :-
    \+ card_count(Validation_Object, S,P,_,1),
    Witness = witness{ '@type': instance_not_cardinality_one,
                       instance: S,
                       class: C,
                       predicate: P
                     }.
refute_cardinality_(enum(C,_),Validation_Object, S,P,Witness) :-
    \+ card_count(Validation_Object, S,P,_,1),
    Witness = witness{ '@type': instance_not_cardinality_one,
                       instance: S,
                       class: C,
                       predicate: P
                     }.
refute_cardinality_(tagged_union(C,_),Validation_Object,S,P,Witness) :-
    \+ card_count(Validation_Object,S,P,_,1),
    Witness = witness{ '@type': instance_not_cardinality_one,
                       instance: S,
                       class: C,
                       predicate: P
                     }.
refute_cardinality_(not_tagged_union(C,_),Validation_Object,S,P,Witness) :-
    \+ card_count(Validation_Object,S,P,_,0),
    Witness = witness{ '@type': instance_not_cardinality_zero,
                       instance: S,
                       class: C,
                       predicate: P
                     }.
refute_cardinality_(set(_C),_Validation_Object,_S,_P,_Witness) :-
    % no bad cardinality possible
    fail.
refute_cardinality_(array(_C),_Validation_Object,_S,_P,_Witness) :-
    % no bad cardinality possible
    fail.
refute_cardinality_(list(C),Validation_Object,S,P,Witness) :-
    \+ card_count(Validation_Object,S,P,_,1),
    Witness = witness{ '@type': instance_not_cardinality_one,
                       instance: S,
                       class: C,
                       predicate: P
                     }.
refute_cardinality_(optional(C),Validation_Object,S,P,Witness) :-
    card_count(Validation_Object,S,P,_,N),
    (   \+ memberchk(N, [0,1])
    ->  range_term_list(Validation_Object,S,P,L),
        Witness = witness{ '@type': instance_has_wrong_cardinality,
                           class: C,
                           instance: S,
                           predicate: P,
                           cardinality: N,
                           object_list: L
                         }
    ).
refute_cardinality_(cardinality(C,N),Validation_Object,S,P,Witness) :-
    \+ card_count(Validation_Object,S,P,_,N),
    range_term_list(Validation_Object,S,P,L),
    Witness = witness{ '@type': instance_has_wrong_cardinality,
                       class: C,
                       instance: S,
                       object_list: L,
                       predicate: P,
                       cardinality: N
                     }.

internal_simple_json(X^^_, X) :-
    (   string(X)
    ;   atom(X)
    ),
    !.
internal_simple_json(X, X) :-
    atom(X),
    !.
internal_simple_json(D^^T, X) :-
    typecast(D^^T, 'http://www.w3.org/2001/XMLSchema#string', [], X).

range_term_list(Validation_Object, S, P, L) :-
    database_instance(Validation_Object, Instance),
    findall(J,
            (   xrdf(Instance, S,P,O),
                internal_simple_json(O, J)
            ),
            L).

refute_cardinality(Validation_Object,S,P,C,Witness) :-
    type_descriptor(Validation_Object, C, tagged_union(TU,TC)),
    class_predicate_type(Validation_Object,C,P,_),
    !,
    (   refute_cardinality_(tagged_union(TU,TC),Validation_Object,S,P,Witness)
    ;   class_predicate_type(Validation_Object,C,Q,_),
        P \= Q,
        refute_cardinality_(not_tagged_union(TU,TC),Validation_Object,S,Q,Witness)
    ).
refute_cardinality(Validation_Object,S,_,C,Witness) :-
    class_predicate_type(Validation_Object, C,P,Desc),
    refute_cardinality_(Desc,Validation_Object,S,P,Witness).

refute_built_in_value(Validation_Object, rdf:type,O,Witness) :-
    refute_class(Validation_Object, O,Witness).
refute_built_in_value(_Validation_Object, rdfs:comment,O@L,Witness) :-
    \+ (string(O),
        atom(L)),
    format(atom(Atom), '~q@~q', [O,L]),
    Witness = witness{
                  '@type': comment_not_valid,
                  comment: Atom
              }.
refute_built_in_value(_Validation_Object, rdfs:label,O@L,Witness) :-
    \+ (string(O),
        atom(L)),
    format(atom(Atom), '~q@~q', [O,L]),
    Witness = witness{
                  '@type': comment_not_valid,
                  comment: Atom
              }.

subject_changed(Validation_Object, Subject) :-
    database_instance(Validation_Object, Instance),
    distinct(Subject,(   xrdf_deleted(Instance, Subject,_,_)
                     ;   xrdf_added(Instance, Subject,_,_))).

subject_inserted(Validation_Object, Subject) :-
    database_instance(Validation_Object, Instance),
    xrdf_added(Instance, Subject,rdf:type,_),
    \+ xrdf_deleted(Instance, Subject,_,_),
    !.

subject_updated(Validation_Object, Subject) :-
    database_instance(Validation_Object, Instance),
    distinct(Subject,(xrdf_deleted(Instance, Subject,_,_),
                      xrdf_added(Instance, Subject,_,_))).

subject_deleted(Validation_Object, Subject) :-
    database_instance(Validation_Object, Instance),
    xrdf_deleted(Instance, Subject,rdf:type,_).

subject_predicate_changed(Validation_Object, Subject,Predicate) :-
    database_instance(Validation_Object, Instance),
    distinct(Subject-Predicate,(   xrdf_deleted(Instance, Subject,Predicate,_)
                               ;   xrdf_added(Instance, Subject,Predicate,_))).

subject_predicate_updated(Validation_Object, Subject,Predicate) :-
    database_instance(Validation_Object, Instance),
    distinct(Subject-Predicate,(xrdf_deleted(Instance, Subject,Predicate,_),
                                xrdf_added(Instance, Subject,Predicate,_))).

refute_key(Validation_Object, Subject,Predicate,Class,Witness) :-
    key_descriptor(Validation_Object, Class,Desc),
    refute_key_(Desc,Validation_Object,Subject,Predicate,Witness).

refute_key_(lexical(_,Fields),Validation_Object,Subject,Predicate,Witness) :-
    subject_predicate_updated(Validation_Object,Subject,Predicate),
    member(Predicate,Fields),
    Witness = json{ '@type' : lexical_key_changed,
                    subject: Subject }.
refute_key_(value_hash(_),Validation_Object,Subject,Predicate,Witness) :-
    subject_predicate_updated(Validation_Object,Subject,Predicate),
    Witness = json{ '@type' : value_key_changed,
                    subject: Subject }.
refute_key_(hash(_,Fields),Validation_Object,Subject,Predicate,Witness) :-
    subject_predicate_updated(Validation_Object,Subject,Predicate),
    member(Predicate,Fields),
    Witness = json{ '@type' : hash_key_changed,
                    subject: Subject }.

refute_subject_deletion(Validation_Object, Subject,Witness) :-
    subject_deleted(Validation_Object, Subject),
    database_instance(Validation_Object, Instance),
    xrdf(Instance,Subject,Predicate,Object),
    Witness = json{ '@type' : entire_object_not_deleted,
                    subject : Subject,
                    predicate : Predicate,
                    object : Object }.

refute_subject_type_change(Validation_Object,Subject,Witness) :-
    database_instance(Validation_Object, Instance),
    xrdf_added(Instance, Subject,rdf:type,Old_Type),
    xrdf_deleted(Instance, Subject,rdf:type,New_Type),
    Witness = json{ '@type' : subject_type_has_changed,
                    old_type : Old_Type,
                    new_type : New_Type}.

refute_object_type(_,Class,Subject,Predicate,Witness) :-
    is_array_type(Class),
    !,
    \+ (   global_prefix_expand(sys:index, SYS_Index),
           global_prefix_expand(sys:value, SYS_Value),
           global_prefix_expand(rdf:type, RDF_Type),
           memberchk(Predicate, [SYS_Index, SYS_Value, RDF_Type])),
    Witness = json{ '@type' : invalid_array_type,
                    subject: Subject,
                    class: Class }.
refute_object_type(_,Class,Subject,Predicate,Witness) :-
    is_list_type(Class),
    !,
    \+ (   global_prefix_expand(rdf:first, RDF_First),
           global_prefix_expand(rdf:rest, RDF_Rest),
           global_prefix_expand(rdf:type, RDF_Type),
           memberchk(Predicate, [RDF_First, RDF_Rest, RDF_Type])),
    Witness = json{ '@type' : invalid_list_type,
                    subject: Subject,
                    class: Class }.
refute_object_type(Validation_Object, Class,Subject,Predicate,Witness) :-
    database_instance(Validation_Object, Instance),
    (   class_predicate_type(Validation_Object, Class,Predicate,Type)
    ->  xrdf_added(Instance, Subject,Predicate,Object),
        refute_object_type_(Type,Validation_Object,Object,Witness)
    ;   Witness = json{ '@type' : invalid_predicate,
                        class: Class,
                        predicate: Predicate,
                        subject: Subject }
    ).

refute_object_type_(base_type(C),_Validation_Object,Object,Witness) :-
    refute_basetype_elt(Object,C,Witness).
refute_object_type_(class(C),Validation_Object,Object,Witness) :-
    \+ is_instance(Validation_Object,Object,C),
    Witness = witness{ '@type': instance_not_of_class,
                       class: C,
                       instance: Object }.
refute_object_type_(set(C),Validation_Object,Object,Witness) :-
    \+ is_instance(Validation_Object,Object,C),
    Witness = witness{ '@type': instance_not_of_class,
                       class: C,
                       instance: Object }.
refute_object_type_(cardinality(C),Validation_Object,Object,Witness) :-
    \+ is_instance(Validation_Object,Object,C),
    Witness = witness{ '@type': instance_not_of_class,
                       class: C,
                       instance: Object }.
refute_object_type_(optional(C),Validation_Object,Object,Witness) :-
    \+ is_instance(Validation_Object,Object,C),
    Witness = witness{ '@type': instance_not_of_class,
                       class: C,
                       instance: Object }.
refute_object_type_(array(C),Validation_Object,Object,Witness) :-
    database_instance(Validation_Object, Instance),
    xrdf_added(Instance,Object,sys:value,O),
    \+ is_instance(Validation_Object,O,C),
    Witness = witness{
                  '@type': array_instance_not_of_class,
                  class: C,
                  instance: O,
                  array: Object
              }.
refute_object_type_(list(C),Validation_Object,Object,Witness) :-
    (   \+ is_rdf_list(Validation_Object, Object)
    ->  Witness = witness{'@type':not_a_valid_list,
                          class:C,
                          list:Object}
    ;   member_list(Validation_Object, Elt,Object),
        \+ is_instance(Validation_Object,Elt,C),
        Witness = witness{
                      '@type': list_element_of_wrong_type,
                      class: C,
                      object: Elt,
                      list: Object
                  }
    ).

refute_built_in(Validation_Object,Subject,Predicate,Witness) :-
    database_instance(Validation_Object, Instance),
    xrdf_added(Instance,Subject,Predicate,Value),
    refute_built_in_value(Validation_Object,Predicate,Value,Witness).


refute_typed_subject(Validation_Object,Subject,Class,Witness) :-
    subject_predicate_changed(Validation_Object,Subject,Predicate),
    % We also need to check arrays / lists for coherence here?
    (   is_built_in(Predicate)
    ->  refute_built_in(Validation_Object,Subject,Predicate,Witness)
    ;   refute_subject_deletion(Validation_Object,Subject,Witness)
    ;   refute_subject_type_change(Validation_Object,Subject,Witness)
    ;   refute_key(Validation_Object,Subject,Predicate,Class,Witness)
        % NOTE: Perhaps this can be more intelligence predicates
    ;   refute_cardinality(Validation_Object,Subject,Predicate,Class,Witness)
    ;   refute_object_type(Validation_Object,Class,Subject,Predicate,Witness)
    ).

refute_subject(Validation_Object,Subject,_Witness) :-
    database_instance(Validation_Object, Instance),
    \+ xrdf(Instance, Subject, _, _),
    !,
    fail.
refute_subject(Validation_Object,Subject,Witness) :-
    (   instance_of(Validation_Object, Subject, Class)
    ->  refute_typed_subject(Validation_Object, Subject, Class, Witness)
    ;   Witness = witness{
                      '@type': subject_has_no_type,
                      subject: Subject
                  }).

refute_instance(Validation_Object, Witness) :-
    subject_changed(Validation_Object, Subject),
    refute_subject(Validation_Object,Subject,Witness).

refute_instance_schema(Validation_Object, Witness) :-
    refute_schema(Validation_Object,Witness).
refute_instance_schema(Validation_Object, Witness) :-
    database_instance(Validation_Object, Instance),
    distinct(Subject,
             xrdf(Instance, Subject, _, _)),
    refute_subject(Validation_Object,Subject,Witness).

/*
insert_document(JSON,JSON_ID) :-
    json_elaborate(JSON,Elaborated),
    json_jsonid(Elaborated,JSON_ID),
    (   json_instance:t(JSON_ID, rdf:type, _)
    ->  throw(error(document_alread_exists(JSON_ID)))
    ;   true),
    forall(
        json_triple_(Elaborated,Triple),
        insert_triple(Triple)
    ),

    forall(
        json_triple_(Elaborated,t(X,Y,Z)),
        (   refute_insert(X,Y,Z,Witness)
        ->  throw(error(insert_failure(Witness)))
        ;   true)
    ),
    commit.

delete_document(JSON) :-
    json_elaborate(JSON,Elaborated),
    json_jsonid(Elaborated,JSON_ID),
    (   json_instance:t(JSON_ID, rdf:type, _)
    ->  throw(error(document_alread_exists(JSON_ID)))
    ;   true),
    forall(
        json_triple_(Elaborated,Triple),
        delete_triple(Triple)
    ),

    forall(
        json_triple_(Elaborated,t(X,Y,Z)),
        (   refute_insert(X,Y,Z,Witness)
        ->  throw(error(insert_failure(Witness)))
        ;   true)
    ),
    commit.
*/

%%%%%%%%%%%%%%%%%%%%%%
%%  BASETYPES ONLY  %%
%%%%%%%%%%%%%%%%%%%%%%

/*
 * refute_basetype_elt(+Literal,+Type,-Reason)
 */
refute_basetype_elt(L,T,R) :-
    (   L = _^^T2,
        \+ basetype_subsumption_of(T,T2)
    ->  R = json{
                '@type' : 'vio:DataTypeSubsumptionViolation',
                'vio:message' : 'Could not subsume type1:required_type with type2:found_type',
			    'vio:base_type' : json{ '@type' : 'xsd:string', '@value' : T},
			    'vio:parent_type' : json{ '@type' : 'xsd:string', '@value' : T2}
            }
    ;   refute_basetype_elt_(T,L,R)
    ).

refute_basetype_elt_('http://www.w3.org/1999/02/22-rdf-syntax-ns#langString',S@L,Reason) :-
    (   \+ (atom(S) ; string(S)),
        term_to_atom(S@L,A)
    ->  Reason = json{
                     '@type' : 'vio:ViolationWithDatatypeObject',
			         'vio:message' : 'Expected atom or string for language value, found term.',
			         'vio:literal' : json{ '@value' : A, '@type' : 'xsd:anySimpleType'}
                 }
    ).
refute_basetype_elt_('http://www.w3.org/1999/02/22-rdf-syntax-ns#langString',S@L,Reason) :-
    (   \+ atom(L),
        term_to_atom(S@L,A)
    ->  Reason = json{
                     '@type' : 'vio:ViolationWithDatatypeObject',
			         'vio:message' : 'Expected atom in language section, found term.',
			         'vio:literal' : json{ '@value' : A, '@type' : 'xsd:anySimpleType'}
                 }
    ).
refute_basetype_elt_('http://www.w3.org/2001/XMLSchema#string',S@L,Reason) :-
    (   \+ atom(L),
        term_to_atom(S@L,A)
    ->  Reason = json{
                     '@type' : 'vio:ViolationWithDatatypeObject',
			         'vio:message' : 'Expected atom in language section, found term.',
			         'vio:literal' : json{ '@value' : A, '@type' : 'xsd:anySimpleType'}
                 }
    ).
refute_basetype_elt_('http://www.w3.org/2001/XMLSchema#string',S@L,Reason) :-
    (   \+ (atom(S) ; string(S)),
        term_to_atom(S@L,A)
    ->  Reason = json{
                     '@type' : 'vio:ViolationWithDatatypeObject',
			         'vio:message' : 'Expected atom or string for language value, found term.',
			         'vio:literal' : json{ '@value' : A, '@type' : 'xsd:anySimpleType'}
                 }
    ).
refute_basetype_elt_('http://www.w3.org/2001/XMLSchema#string',S^^_,Reason) :-
    (   \+ (atom(S) ; string(S)),
        term_to_atom(S,A)
    ->  Reason = json{
                     '@type' : 'vio:ViolationWithDatatypeObject',
			         'vio:message' : 'Expected atom, found term as element.',
			         'vio:literal' : json{ '@value' : A, '@type' : 'xsd:anySimpleType'}
                 }
    ).
refute_basetype_elt_('http://www.w3.org/2001/XMLSchema#string',S^^T,Reason) :-
    (   \+ atom(T),
        term_to_atom(S,A)
    ->  Reason = json{
                     '@type' : 'vio:ViolationWithDatatypeObject',
			         'vio:message' : 'Expected atom, found term as type.',
			         'vio:literal' : json{ '@value' : A, '@type' : 'xsd:anySimpleType'}
                 }
    ).
refute_basetype_elt_('http://terminusdb.com/schema/xdd#coordinatePolygon',S^^_, Reason) :-
    (   \+ is_coordinate_polygon(S),
        term_to_atom(S,A)
    ->  Reason = json{
                     '@type' : 'vio:ViolationWithDatatypeObject',
                     'vio:message' : 'Not a well formed coordinate polygon',
                     'vio:literal' : json{ '@type' : 'xsd:anySimpleType', '@value' : A},
                     'vio:base_type' : json{ '@type' : 'xsd:string', '@value' : 'xdd:coordinatePolygon'}
                 }
    ).
refute_basetype_elt_('http://terminusdb.com/schema/xdd#coordinatePolyline',S^^_, Reason) :-
    (   \+ is_coordinate_polygon(S),
        term_to_atom(S,A)
    ->  Reason = json{
                     '@type' : 'vio:ViolationWithDatatypeObject',
                     'vio:message' : 'Not a well formed coordinate polyline',
                     'vio:literal' : json{ '@type' : 'xsd:anySimpleType', '@value' : A},
                     'vio:base_type' : json{ '@type' : 'xsd:string', '@value' : 'xdd:coordinatePolyline'}
                 }
    ).
refute_basetype_elt_('http://terminusdb.com/schema/xdd#coordinate',S^^_, Reason) :-
    (   \+ is_point(S),
        term_to_atom(S,A)
    ->  Reason = json{
                     '@type' : 'vio:ViolationWithDatatypeObject',
                     'vio:message' : 'Not a well formed coordinate',
                     'vio:literal' : json{ '@type' : 'xsd:anySimpleType', '@value' : A},
                     'vio:base_type' : json{ '@type' : 'xsd:string', '@value' : 'xdd:coordinate'}
                 }
    ).
refute_basetype_elt_('http://terminusdb.com/schema/xdd#dateRange',S^^_, Reason) :-
    (   \+ is_date_range(S),
        term_to_atom(S,A)
    ->  Reason = json{
                     '@type' : 'vio:ViolationWithDatatypeObject',
                     'vio:message' : 'Not a well formed dateRange',
                     'vio:literal' : json{ '@type' : 'xsd:anySimpleType', '@value' : A},
                     'vio:base_type' : json{ '@type' : 'xsd:string', '@value' : 'xdd:dateRange'}
                 }
    ).
refute_basetype_elt_('http://terminusdb.com/schema/xdd#integerRange',S^^_, Reason) :-
    (   \+ is_integer_range(S),
        term_to_atom(S,A)
    ->  Reason = json{
                     '@type' : 'vio:ViolationWithDatatypeObject',
                     'vio:message' : 'Not a well formed integerRange',
                     'vio:literal' : json{ '@type' : 'xsd:anySimpleType', '@value' : A},
                     'vio:base_type' : json{ '@type' : 'xsd:string', '@value' : 'xdd:integerRange'}
                 }
    ).
refute_basetype_elt_('http://terminusdb.com/schema/xdd#decimalRange',S^^_, Reason) :-
    (   \+ is_decimal_range(S),
        term_to_atom(S,A)
	->  Reason = json{
                     '@type' : 'vio:ViolationWithDatatypeObject',
                     'vio:message' : 'Not a well formed decimalRange',
                     'vio:literal' : json{ '@type' : 'xsd:anySimpleType', '@value' : A},
                     'vio:base_type' : json{ '@type' : 'xsd:string', '@value' : 'xdd:decimalRange'}
                 }
    ).
refute_basetype_elt_('http://terminusdb.com/schema/xdd#gYearRange',S^^_, Reason) :-
    (   \+ is_gyear_range(S),
        term_to_atom(S,A)
    ->  Reason = json{
                     '@type' : 'vio:ViolationWithDatatypeObject',
                     'vio:message' : 'Not a well formed gYearRange',
                     'vio:literal' : json{ '@type' : 'xsd:anySimpleType', '@value' : A},
                     'vio:base_type' : json{ '@type' : 'xsd:string', '@value' : 'xdd:gYearRange'}
                 }
    ).
refute_basetype_elt_('http://terminusdb.com/schema/xdd#url',S^^_, Reason) :-
    (   \+ (atom_codes(S,C), phrase(xsd_parser:url,C,[])),
        term_to_atom(S,A)
    ->  Reason = json{
                     '@type' : 'vio:ViolationWithDatatypeObject',
                     'vio:message' : 'Not a valid URL',
                     'vio:literal' : json{ '@type' : 'xsd:anySimpleType', '@value' : A},
                     'vio:base_type' : json{ '@type' : 'xsd:string', '@value' : 'xdd:url'}
                 }
    ).
refute_basetype_elt_('http://terminusdb.com/schema/xdd#email',S^^_, Reason) :-
    (   \+ (atom_codes(S,C), phrase(xsd_parser:email,C,[])),
        term_to_atom(S,A)
    ->  Reason = json{
                     '@type' : 'vio:ViolationWithDatatypeObject',
                     'vio:message' : 'Not a valid email address',
                     'vio:literal' : json{ '@type' : 'xsd:anySimpleType', '@value' : A},
                     'vio:base_type' : json{ '@type' : 'xsd:string', '@value' : 'xdd:email'}
                 }
    ).
refute_basetype_elt_('http://terminusdb.com/schema/xdd#json',S^^_, Reason) :-
    (   \+ (catch(atom_json_dict(S,_,[]),_,fail)),
        term_to_atom(S,A)
    ->  Reason = json{
                     '@type' : 'vio:ViolationWithDatatypeObject',
                     'vio:message' : 'Not a valid json object',
                     'vio:literal' : json{ '@type' : 'xsd:anySimpleType', '@value' : A},
                     'vio:base_type' : json{ '@type' : 'xsd:string', '@value' : 'xdd:json'}
                 }
    ).
refute_basetype_elt_('http://www.w3.org/2001/XMLSchema#boolean',S^^_,Reason) :-
    (   \+ is_boolean(S),
        term_to_atom(S,A)
    ->  Reason = json{
                     '@type' : 'vio:ViolationWithDatatypeObject',
                     'vio:message' : 'Not a well formed boolean.',
                     'vio:literal' : json{ '@type' : 'xsd:anySimpleType', '@value' : A},
                     'vio:base_type' : json{ '@type' : 'xsd:string', '@value' : 'xsd:boolean'}
                 }
    ).
refute_basetype_elt_('http://www.w3.org/2001/XMLSchema#decimal',S^^_,Reason) :-
    (   \+ number(S),
        term_to_atom(S,A)
    ->  Reason = json{
                     '@type' : 'vio:ViolationWithDatatypeObject',
                     'vio:message' : 'Not a well formed decimal.',
                     'vio:literal' : json{ '@type' : 'xsd:anySimpleType', '@value' : A},
                     'vio:base_type' : json{ '@type' : 'xsd:string', '@value' : 'xsd:decimal'}
                 }
    ).
refute_basetype_elt_('http://www.w3.org/2001/XMLSchema#integer',S^^_,Reason) :-
    (   \+ integer(S),
        term_to_atom(S,A)
    ->  Reason = json{
                     '@type' : 'vio:ViolationWithDatatypeObject',
                     'vio:message' : 'Not a well formed integer.',
                     'vio:literal' : json{ '@type' : 'xsd:anySimpleType', '@value' : A},
                     'vio:base_type' : json{ '@type' : 'xsd:string', '@value' : 'xsd:integer'}
                 }
    ).
refute_basetype_elt_('http://www.w3.org/2001/XMLSchema#double',S^^_,Reason) :-
    (   \+ float(S),
        term_to_atom(S,A)
    ->  Reason = json{
                     '@type' : 'vio:ViolationWithDatatypeObject',
                     'vio:message' : 'Not a well formed double.',
                     'vio:literal' : json{ '@type' : 'xsd:anySimpleType', '@value' : A},
                     'vio:base_type' : json{ '@type' : 'xsd:string', '@value' : 'xsd:double'}
                 }
    ).
refute_basetype_elt_('http://www.w3.org/2001/XMLSchema#float',S^^_,Reason) :-
    (   \+ float(S),
        term_to_atom(S,A)
    ->  Reason = json{
                     '@type' : 'vio:ViolationWithDatatypeObject',
                     'vio:message' : 'Not a well formed float.',
                     'vio:literal' : json{ '@type' : 'xsd:anySimpleType', '@value' : A},
                     'vio:base_type' : json{ '@type' : 'xsd:string', '@value' : 'xsd:float'}
                 }
    ).
refute_basetype_elt_('http://www.w3.org/2001/XMLSchema#time',S^^_,Reason) :-
    (   \+ is_time(S),
        term_to_atom(S,A)
    ->  Reason = json{
                     '@type' : 'vio:ViolationWithDatatypeObject',
                     'vio:message' : 'Not a well formed xsd:time',
                     'vio:literal' : json{ '@type' : 'xsd:anySimpleType', '@value' : A},
                     'vio:base_type' : json{ '@type' : 'xsd:string', '@value' : 'xsd:time'}
                 }
    ).
refute_basetype_elt_('http://www.w3.org/2001/XMLSchema#date',S^^_,Reason) :-
    (   \+ is_date(S),
        term_to_atom(S,A)
    ->  Reason = json{
                     '@type' : 'vio:ViolationWithDatatypeObject',
                     'vio:message' : 'Not a well formed xsd:date.',
                     'vio:literal' : json{ '@type' : 'xsd:anySimpleType', '@value' : A},
                     'vio:base_type' : json{ '@type' : 'xsd:string', '@value' : 'xsd:date'}
                 }
    ).
refute_basetype_elt_('http://www.w3.org/2001/XMLSchema#dateTime', S^^_,Reason) :-
    (   \+ is_date_time(S),
        term_to_atom(S,A)
    ->  Reason = json{
                     '@type' : 'vio:ViolationWithDatatypeObject',
                     'vio:message' : 'Not a well formed xsd:dateTime : parameter out of range.',
                     'vio:literal' : json{ '@type' : 'xsd:anySimpleType', '@value' : A},
                     'vio:base_type' : json{ '@type' : 'xsd:string', '@value' : 'xsd:dateTime'}
                 }
    ).
refute_basetype_elt_('http://www.w3.org/2001/XMLSchema#gYear',S^^_,Reason) :-
    (   \+ is_gyear(S),
        term_to_atom(S,A)
    ->  Reason = json{
                     '@type' : 'vio:ViolationWithDatatypeObject',
                     'vio:message' : 'Not a well formed xsd:gYear',
                     'vio:literal' : json{ '@type' : 'xsd:anySimpleType', '@value' : A},
                     'vio:base_type' : json{ '@type' : 'xsd:string', '@value' : 'xsd:gYear'}
                 }
    ).
refute_basetype_elt_('http://www.w3.org/2001/XMLSchema#gMonth',S^^_,Reason) :-
    (   \+ is_gmonth(S),
        term_to_atom(S,A)
    ->  Reason = json{
                     '@type' : 'vio:ViolationWithDatatypeObject',
                     'vio:message' : 'Not a well formed xsd:Month',
                     'vio:literal' : json{ '@type' : 'xsd:anySimpleType', '@value' : A},
                     'vio:base_type' : json{ '@type' : 'xsd:string', '@value' : 'xsd:gMonth'}
                 }
    ).
refute_basetype_elt_('http://www.w3.org/2001/XMLSchema#gDay',S^^_,Reason) :-
    (   \+ is_gday(S),
        term_to_atom(S,A)
    ->  Reason = json{
                     '@type' : 'vio:ViolationWithDatatypeObject',
                     'vio:message' : 'Not a well formed xsd:gMonth',
                     'vio:literal' : json{ '@type' : 'xsd:anySimpleType', '@value' : A},
                     'vio:base_type' : json{ '@type' : 'xsd:string', '@value' : 'xsd:gMonth'}
                 }
    ).
refute_basetype_elt_('http://www.w3.org/2001/XMLSchema#gYearMonth',S^^_,Reason) :-
    (   \+ is_gyear_month(S),
        term_to_atom(S,A)
    ->  Reason = json{
                     '@type' : 'vio:ViolationWithDatatypeObject',
                     'vio:message' : 'Not a well formed xsd:gYearMonth',
                     'vio:literal' : json{ '@type' : 'xsd:anySimpleType', '@value' : A},
                     'vio:base_type' : json{ '@type' : 'xsd:string', '@value' : 'xsd:gYearMonth'}
                 }
    ).
refute_basetype_elt_('http://www.w3.org/2001/XMLSchema#gMonthDay',S^^_,Reason) :-
    (   \+ is_gmonth_day(S),
        term_to_atom(S,A)
    ->  Reason = json{
                     '@type' : 'vio:ViolationWithDatatypeObject',
                     'vio:message' : 'Not a well formed xsd:gYearMonth',
                     'vio:literal' : json{ '@type' : 'xsd:anySimpleType', '@value' : A},
                     'vio:base_type' : json{ '@type' : 'xsd:string', '@value' : 'xsd:gMonthDay'}
                 }
    ).
refute_basetype_elt_('http://www.w3.org/2001/XMLSchema#duration',S^^_,Reason) :-
    (   \+ is_duration(S),
        term_to_atom(S,A)
    ->  Reason = json{
                     '@type' : 'vio:ViolationWithDatatypeObject',
                     'vio:message' : 'Not a well formed xsd:duration',
                     'vio:literal' : json{ '@type' : 'xsd:anySimpleType', '@value' : A},
                     'vio:base_type' : json{ '@type' : 'xsd:string', '@value' : 'xsd:duration'}
                 }
    ).
refute_basetype_elt_('http://www.w3.org/2001/XMLSchema#byte',S^^_,Reason) :-
    (   \+ is_byte(S),
        term_to_atom(S,A)
    ->  Reason = json{
                     '@type' : 'vio:ViolationWithDatatypeObject',
                     'vio:message' : 'Not a well formed xsd:byte',
                     'vio:literal' : json{ '@type' : 'xsd:anySimpleType', '@value' : A},
                     'vio:base_type' : json{ '@type' : 'xsd:string', '@value' : 'xsd:byte'}
                 }
    ).
refute_basetype_elt_('http://www.w3.org/2001/XMLSchema#short',S^^_,Reason) :-
    (   \+ is_short(S),
        term_to_atom(S,A)
    ->  Reason = json{
                     '@type' : 'vio:ViolationWithDatatypeObject',
                     'vio:message' : 'Not a well formed xsd:short',
                     'vio:literal' : json{ '@type' : 'xsd:anySimpleType', '@value' : A},
                     'vio:base_type' : json{ '@type' : 'xsd:string', '@value' : 'xsd:short'}
                 }
    ).
refute_basetype_elt_('http://www.w3.org/2001/XMLSchema#int',S^^_,Reason) :-
    (   \+ is_int(S),
        term_to_atom(S,A)
    ->  Reason = json{
                     '@type' : 'vio:ViolationWithDatatypeObject',
                     'vio:message' : 'Not a well formed xsd:int',
                     'vio:literal' : json{ '@type' : 'xsd:anySimpleType', '@value' : A},
                     'vio:base_type' : json{ '@type' : 'xsd:string', '@value' : 'xsd:int'}
                 }
    ).
refute_basetype_elt_('http://www.w3.org/2001/XMLSchema#long',S^^_,Reason) :-
    (   \+ is_long(S),
        term_to_atom(S,A)
    ->  Reason = json{
                     '@type' : 'vio:ViolationWithDatatypeObject',
                     'vio:message' : 'Not a well formed xsd:long',
                     'vio:literal' : json{ '@type' : 'xsd:anySimpleType', '@value' : A},
                     'vio:base_type' : json{ '@type' : 'xsd:string', '@value' : 'xsd:long'}
                 }
    ).
refute_basetype_elt_('http://www.w3.org/2001/XMLSchema#unsignedByte',S^^_,Reason) :-
    (   \+ is_unsigned_byte(S),
        term_to_atom(S,A)
    ->  Reason = json{
                     '@type' : 'vio:ViolationWithDatatypeObject',
                     'vio:message' : 'Not a well formed xsd:unsignedByte',
                     'vio:literal' : json{ '@type' : 'xsd:anySimpleType', '@value' : A},
                     'vio:base_type' : json{ '@type' : 'xsd:string', '@value' : 'xsd:unsignedByte'}
                 }
    ).
refute_basetype_elt_('http://www.w3.org/2001/XMLSchema#unsignedShort',S^^_,Reason) :-
    (   \+ is_unsigned_short(S),
        term_to_atom(S,A)
    ->  Reason = json{
                     '@type' : 'vio:ViolationWithDatatypeObject',
                     'vio:message' : 'Not a well formed xsd:unsignedShort',
                     'vio:literal' : json{ '@type' : 'xsd:anySimpleType', '@value' : A},
                     'vio:base_type' : json{ '@type' : 'xsd:string', '@value' : 'xsd:unsignedShort'}
                 }
    ).
refute_basetype_elt_('http://www.w3.org/2001/XMLSchema#unsignedInt',S^^_,Reason) :-
    (   \+ is_unsigned_int(S),
        term_to_atom(S,A)
    ->  Reason = json{
                     '@type' : 'vio:ViolationWithDatatypeObject',
                     'vio:message' : 'Not a well formed xsd:unsignedInt',
                     'vio:literal' : json{ '@type' : 'xsd:anySimpleType', '@value' : A},
                     'vio:base_type' : json{ '@type' : 'xsd:string', '@value' : 'xsd:unsignedInt'}
                 }
    ).
refute_basetype_elt_('http://www.w3.org/2001/XMLSchema#unsignedLong',S^^_,Reason) :-
    (   \+ is_unsigned_long(S),
        term_to_atom(S,A)
    ->  Reason = json{
                     '@type' : 'vio:ViolationWithDatatypeObject',
                     'vio:message' : 'Not a well formed xsd:unsignedLong',
                     'vio:literal' : json{ '@type' : 'xsd:anySimpleType', '@value' : A},
                     'vio:base_type' : json{ '@type' : 'xsd:string', '@value' : 'xsd:unsignedLong'}
                 }
    ).
refute_basetype_elt_('http://www.w3.org/2001/XMLSchema#positiveInteger',S^^_,Reason) :-
    (   \+ is_positive_integer(S),
        term_to_atom(S,A)
    ->  Reason = json{
                     '@type' : 'vio:ViolationWithDatatypeObject',
                     'vio:message' : 'Not a well formed xsd:positiveInteger',
                     'vio:literal' : json{ '@type' : 'xsd:anySimpleType', '@value' : A},
                     'vio:base_type' : json{ '@type' : 'xsd:string', '@value' : 'xsd:positiveInteger'}
                 }
    ).
refute_basetype_elt_('http://www.w3.org/2001/XMLSchema#nonNegativeInteger',S^^_,Reason) :-
    (   \+ is_nonnegative_integer(S),
        term_to_atom(S,A)
    ->  Reason = json{
                     '@type' : 'vio:ViolationWithDatatypeObject',
                     'vio:message' : 'Not a well formed xsd:nonNegativeInteger',
                     'vio:literal' : json{ '@type' : 'xsd:anySimpleType', '@value' : A},
	                 'vio:base_type' : json{ '@type' : 'xsd:string', '@value' : 'xsd:nonNegativeInteger'}
                 }
    ).
refute_basetype_elt_('http://www.w3.org/2001/XMLSchema#negativeInteger',S^^_,Reason) :-
    (   \+ is_negative_integer(S),
        term_to_atom(S,A)
    ->  Reason = json{
                     '@type' : 'vio:ViolationWithDatatypeObject',
                     'vio:message' : 'Not a well formed xsd:negativeInteger',
                     'vio:literal' : json{ '@type' : 'xsd:anySimpleType', '@value' : A},
                     'vio:base_type' : json{ '@type' : 'xsd:string', '@value' : 'xsd:negativeInteger'}
                 }
    ).
refute_basetype_elt_('http://www.w3.org/2001/XMLSchema#nonPositiveInteger',S^^_,Reason) :-
    (   \+ is_nonpositive_integer(S),
        term_to_atom(S,A)
    ->  Reason = json{
                     '@type' : 'vio:ViolationWithDatatypeObject',
                     'vio:message' : 'Not a well formed xsd:nonPositiveInteger',
                     'vio:literal' : json{ '@type' : 'xsd:anySimpleType', '@value' : A},
                     'vio:base_type' : json{ '@type' : 'xsd:string', '@value' : 'xsd:nonPositiveInteger'}
                 }
    ).
refute_basetype_elt_('http://www.w3.org/2001/XMLSchema#base64Binary',S^^_,Reason) :-
    (   \+ (atom_codes(S,C), phrase(xsd_parser:base64Binary,C,[])),
        term_to_atom(S,A)
    ->  Reason = json{
                     '@type' : 'vio:ViolationWithDatatypeObject',
                     'vio:message' : 'Not a well formed xsd:base64Binary',
                     'vio:literal' : json{ '@type' : 'xsd:anySimpleType', '@value' : A},
                     'vio:base_type' : json{ '@type' : 'xsd:string', '@value' : 'xsd:base64Binary'}
                 }
    ).
refute_basetype_elt_('http://www.w3.org/2001/XMLSchema#hexBinary',S^^_,Reason) :-
    (   \+ (atom_codes(S,C), phrase(xsd_parser:hexBinary,C,[])),
        term_to_atom(S,A)
    ->  Reason = json{
                     '@type' : 'vio:ViolationWithDatatypeObject',
                     'vio:message' : 'Not a well formed xsd:hexBinary',
                     'vio:literal' : json{ '@type' : 'xsd:anySimpleType', '@value' : A},
                     'vio:base_type' : json{ '@type' : 'xsd:string', '@value' : 'xsd:hexBinary'}
                 }
    ).
refute_basetype_elt_('http://www.w3.org/2001/XMLSchema#anyURI',S^^_,Reason) :-
    (   \+ uri_components(S,_),
        term_to_atom(S,A)
    ->  Reason = json{
                     '@type' : 'vio:ViolationWithDatatypeObject',
                     'vio:message' : 'Not a well formed xsd:anyUri',
                     'vio:literal' : json{ '@type' : 'xsd:anySimpleType', '@value' : A},
                     'vio:base_type' : json{ '@type' : 'xsd:string', '@value' : 'xsd:anyURI'}
                 }
    ).
refute_basetype_elt_('http://www.w3.org/2001/XMLSchema#language',S^^_,Reason) :-
    (   \+ (atom_codes(S,C), phrase(xsd_parser:language, C, [])),
        term_to_atom(S,A)
    ->  Reason = json{
                     '@type' : 'vio:ViolationWithDatatypeObject',
                     'vio:message' : 'Not a well formed xsd:language',
                     'vio:literal' : json{ '@type' : 'xsd:anySimpleType', '@value' : A},
                     'vio:base_type' : json{ '@type' : 'xsd:string', '@value' : 'xsd:language'}
                 }
    ).
refute_basetype_elt_('http://www.w3.org/2001/XMLSchema#normalizedString',S^^_,Reason) :-
    (   \+  (atom_codes(S,C), phrase(xsd_parser:normalizedString,C, [])),
        term_to_atom(S,A)
    ->  Reason = json{
                     '@type' : 'vio:ViolationWithDatatypeObject',
                     'vio:message' : 'Not a well formed xsd:normalizedString',
                     'vio:literal' : json{ '@type' : 'xsd:anySimpleType', '@value' : A},
                     'vio:base_type' : json{ '@type' : 'xsd:string', '@value' : 'xsd:normalizedString'}
                 }
    ).
refute_basetype_elt_('http://www.w3.org/2001/XMLSchema#token',S^^_,Reason) :-
    (   \+  (atom_codes(S,C), phrase(xsd_parser:normalizedString,C, [])),
        term_to_atom(S,A)
    ->  Reason = json{
                     '@type' : 'vio:ViolationWithDatatypeObject',
                     'vio:message' : 'Not a well formed xsd:token',
                     'vio:literal' : json{ '@type' : 'xsd:anySimpleType', '@value' : A},
                     'vio:base_type' : json{ '@type' : 'xsd:string', '@value' : 'xsd:token'}
                 }
    ).
refute_basetype_elt_('http://www.w3.org/2001/XMLSchema#NMTOKEN',S^^_,Reason) :-
    (   \+  (atom_codes(S,C), phrase(xsd_parser:nmtoken,C, [])),
        term_to_atom(S,A)
    ->  Reason = json{
                     '@type' : 'vio:ViolationWithDatatypeObject',
                     'vio:message' : 'Not a well formed xsd:NMTOKEN',
                     'vio:literal' : json{ '@type' : 'xsd:anySimpleType', '@value' : A},
                     'vio:base_type' : json{ '@type' : 'xsd:string', '@value' : 'xsd:NMTOKEN'}
                 }
    ).
refute_basetype_elt_('http://www.w3.org/2001/XMLSchema#Name',S^^_,Reason) :-
    (   \+  (atom_codes(S,C), phrase(xsd_parser:name,C, [])),
        term_to_atom(S,A)
    ->  Reason = json{
                     '@type' : 'vio:ViolationWithDatatypeObject',
                     'vio:message' : 'Not a well formed xsd:Name',
                     'vio:literal' : json{ '@type' : 'xsd:anySimpleType', '@value' : A},
                     'vio:base_type' : json{ '@type' : 'xsd:string', '@value' : 'xsd:Name'}
                 }
    ).
refute_basetype_elt_('http://www.w3.org/2001/XMLSchema#NCName',S^^_,Reason) :-
    (   \+  (atom_codes(S,C), phrase(xsd_parser:ncname,C, [])),
        term_to_atom(S,A)
    ->  Reason = json{
                     '@type' : 'vio:ViolationWithDatatypeObject',
                     'vio:message' : 'Not a well formed xsd:NCName',
                     'vio:literal' : json{ '@type' : 'xsd:anySimpleType', '@value' : A},
                     'vio:base_type' : json{ '@type' : 'xsd:string', '@value' : 'xsd:NCName'}
                 }
    ).
refute_basetype_elt_('http://www.w3.org/1999/02/22-rdf-syntax-ns#PlainLiteral',T,Reason) :-
    (   \+ (atom(T) ; string(T)),
        term_to_atom(T,A)
    ->  Reason = json{
                     '@type' : 'vio:ViolationWithDatatypeObject',
                     'vio:message' : 'Not a well formed rdf:PlainLiteral',
                     'vio:literal' : json{ '@type' : 'xsd:anySimpleType', '@value' : A},
                     'vio:base_type' : json{ '@type' : 'xsd:string', '@value' : 'rdf:PlainLiteral'}
                 }
    ).

:- begin_tests(json_instance).

/*

schema1('
{ "@type" : "@context",
  "@base" : "http://i/",
  "@schema" : "http://s/" }

{ "@id" : "Person",
  "@type" : "Class",
  "name" : "xsd:string",
  "birthdate" : "xsd:date",
  "friends" : { "@type" : "Set",
                "@class" : "Person" } }

{ "@id" : "Employee",
  "@type" : "Class",
  "@inherits" : "Person",
  "staff_number" : "xsd:string",
  "boss" : { "@type" : "Optional",
                 "@class" : "Employee" },
  "tasks" : { "@type" : "List",
                    "@class" : "Task" } }

{ "@id" : "Task",
  "@type" : "Class",
  "name" : "xsd:string" }

{ "@id" : "Criminal",
  "@type" : "Class",
  "@inherits" : "Person",
  "aliases" : { "@type" : "List",
                "@class" : "xsd:string" } }
').

write_schema1(Desc) :-
    create_context(Desc,commit{
                            author : "me",
                            message : "none"},
                   Context),

    schema1(Schema1),

    % Schema
    with_transaction(
        Context,
        write_json_string_to_schema(Context, Schema1),
        _Meta).

test(simple_class_with_set,
     [
         setup(
             (
                 setup_temp_store(State),
                 test_document_label_descriptor(Desc),
                 write_schema1(Desc)
             )),

         cleanup(
             teardown_temp_store(State)
         )
     ]) :-

    create_context(Desc, _{author : "me", message: "yes"}, Context),
    with_transaction(
        Context,
        (   % Jim
            insert_document(
                Context,
                json{'@id' : jim,
                     '@type' : 'Person',
                     name : "jim",
                     birthdate: "1978-10-09",
                     friends : [jane]},
                _),
            insert_document(
                Context,
                json{'@id' : jane,
                     '@type' : 'Person',
                     name : "jane",
                     birthdate: "1979-11-02",
                     friends : [jim]},
                _)
        ),
        _).

test(simple_class_with_bad_required,
     [
         setup(
             (   delete_database,
                 create_database,

             % Schema
                 insert_triple(s(person, rdf:type, 'Class')),
                 insert_triple(s(person, name, xsd:string)),

             % Jim
                 insert_triple(t(jim, rdf:type, person)),
                 insert_triple(t(jim, name, "jim"^^xsd:string)),

             % Jane
                 insert_triple(t(jane, rdf:type, person)),
                 insert_triple(t(jane, name, "jane"^^xsd:string)),

                 check_and_commit
             )
         ),

         cleanup(
             delete_database
         ),
         error(subject_refutation_failure(
                   witness{'@type':instance_not_cardinality_one,
                           class:xsd:string,
                           predicate:name}),
               _)
     ]) :-
    %class_predicate_type(name, person, _5712)

    delete_triple(t(jane, name, "jane"^^xsd:string)),

    stage,

    check_and_commit.


test(simple_class_with_set_list_optional,
     [
         setup(
             (   delete_database,
                 create_database,

             % Schema
                 forall(schema1(A,B,C),
                        insert_triple(s(A,B,C))),

             % Jim
                 insert_triple(t(jim, rdf:type, employee)),
                 insert_triple(t(jim, staff_number, "12"^^xsd:string)),
                 insert_triple(t(jim, tasks, b:tasks1)),
                 insert_triple(t(b:tasks1, rdf:first, copy_stuff)),
                 insert_triple(t(b:tasks1, rdf:rest, rdf:nil)),

             % Copy stuff
                 insert_triple(t(copy_stuff, rdf:type, task)),
                 insert_triple(t(copy_stuff, name, "copy stuff"^^xsd:string)),

             % Jane
                 insert_triple(t(jane, rdf:type, employee)),
                 insert_triple(t(jane, name, "jane"^^xsd:string)),
                 insert_triple(t(jane, birthdate, "1979-11-02"^^xsd:date)),
                 insert_triple(t(jane, boss, jim)),
                 insert_triple(t(jane, friends, jim))

             )),

         cleanup(
             delete_database
         )
     ]) :-

    check_and_commit.


test(simple_class_with_bad_set,
     [
         setup(
             (   delete_database,
                 create_database,

             % Schema
                 forall(schema1(A,B,C),
                        insert_triple(s(A,B,C))),

             % Jim
                 insert_triple(t(jim, rdf:type, employee)),
                 insert_triple(t(jim, staff_number, "12"^^xsd:string)),
                 insert_triple(t(jim, tasks, b:tasks1)),
                 insert_triple(t(b:tasks1, rdf:first, copy_stuff)),
                 insert_triple(t(b:tasks1, rdf:rest, rdf:nil)),

             % Copy stuff
                 insert_triple(t(copy_stuff, rdf:type, task)),
                 insert_triple(t(copy_stuff, name, "copy stuff"^^xsd:string)),

             % Jane
                 insert_triple(t(jane, rdf:type, employee)),
                 insert_triple(t(jane, name, "jane"^^xsd:string)),
                 insert_triple(t(jane, birthdate, "1979-11-02"^^xsd:date)),
                 insert_triple(t(jane, boss, jim)),
                 insert_triple(t(jane, friends, copy_stuff))

             )),

         cleanup(
             delete_database
         ),
         error(
             subject_refutation_failure(witness{'@type':instance_not_of_class,
                                                class:person,
                                                instance:copy_stuff}),
             _)
     ]) :-

    check_and_commit.

test(simple_class_with_bad_list,
     [
         setup(
             (   delete_database,
                 create_database,

             % Schema
                 forall(schema1(A,B,C),
                        insert_triple(s(A,B,C))),

             % Jim
                 insert_triple(t(jim, rdf:type, employee)),
                 insert_triple(t(jim, staff_number, "12"^^xsd:string)),
                 insert_triple(t(jim, tasks, jane)),

             % Copy stuff
                 insert_triple(t(copy_stuff, rdf:type, task)),
                 insert_triple(t(copy_stuff, name, "copy stuff"^^xsd:string)),

             % Jane
                 insert_triple(t(jane, rdf:type, employee)),
                 insert_triple(t(jane, name, "jane"^^xsd:string)),
                 insert_triple(t(jane, birthdate, "1979-11-02"^^xsd:date)),
                 insert_triple(t(jane, boss, jim)),

                 stage

             )),

         cleanup(
             delete_database
         ),
         error(subject_refutation_failure(
                   witness{'@type':not_a_valid_list,
                           class:task,
                           list:jane}),_)
     ]) :-

    check_and_commit.

test(simple_class_with_bad_optional,
     [
         setup(
             (   delete_database,
                 create_database,

             % Schema
                 forall(schema1(A,B,C),
                        insert_triple(s(A,B,C))),

             % Jim
                 insert_triple(t(jim, rdf:type, employee)),
                 insert_triple(t(jim, staff_number, "12"^^xsd:string)),
                 insert_triple(t(jim, tasks, b:task1)),
                 insert_triple(t(b:task1, rdf:first, copy_stuff)),
                 insert_triple(t(b:task1, rdf:rest, rdf:nil)),

             % Copy stuff
                 insert_triple(t(copy_stuff, rdf:type, task)),
                 insert_triple(t(copy_stuff, name, "copy stuff"^^xsd:string)),

             % Jane
                 insert_triple(t(jane, rdf:type, employee)),
                 insert_triple(t(jane, name, "jane"^^xsd:string)),
                 insert_triple(t(jane, birthdate, "1979-11-02"^^xsd:date)),
                 insert_triple(t(jane, boss, jim)),
                 insert_triple(t(jane, boss, jane))

             )),

         cleanup(
             delete_database
         ),
         error(subject_refutation_failure(
                   witness{'@type':instance_has_wrong_cardinality,
                           cardinality:2,
                           class:employee,
                           instance:jane,
                           predicate:boss}),
               _)
     ]) :-

    check_and_commit.

test(simple_class_bad_optional,
     [
         setup(
             (   delete_database,
                 create_database,

             % Schema
                 forall(schema1(A,B,C),
                        insert_triple(s(A,B,C))),

             % Jim
                 insert_triple(t(jim, rdf:type, employee)),
                 insert_triple(t(jim, staff_number, "12")),
                 insert_triple(t(jim, tasks, rdf:nil)),

             % Copy stuff
                 insert_triple(t(copy_stuff, rdf:type, task)),
                 insert_triple(t(copy_stuff, name, "copy stuff"^^xsd:string)),

             % Jane
                 insert_triple(t(jane, rdf:type, employee)),
                 insert_triple(t(jane, name, "jane"^^xsd:string)),
                 insert_triple(t(jane, birthdate, "1979-11-02"^^xsd:date)),
                 insert_triple(t(jane, boss, jim)),
                 insert_triple(t(jane, boss, cleanup))


             )),

         setup(
             delete_database
         ),
         error(subject_refutation_failure(
                   witness{'@type':instance_has_wrong_cardinality,
                           cardinality:2,
                           class:employee,
                           instance:jane,
                           predicate:boss}),_)
     ]) :-

    check_and_commit.

test(base_type_list,
     [
         setup(
             (   delete_database,
                 create_database,

             % Schema
                 forall(schema1(A,B,C),
                        insert_triple(s(A,B,C))),

             % Jim
                 insert_triple(t(jim, rdf:type, criminal)),
                 insert_triple(t(jim, name, "jim"^^xsd:string)),
                 insert_triple(t(jim, birthdate, "1979-11-02"^^xsd:date)),
                 insert_triple(t(jim, aliases, b:aliases1)),
                 insert_triple(t(b:aliases1, rdf:first, "jimbo"^xsd:string)),
                 insert_triple(t(b:aliases1, rdf:rest, b:aliases2)),
                 insert_triple(t(b:aliases2, rdf:first, "jamesy"^xsd:string)),
                 insert_triple(t(b:aliases2, rdf:rest, rdf:nil))

             )),

         cleanup(
             delete_database
         ),
         error(subject_refutation_failure(
                   witness{'@type':list_element_of_wrong_type,
                           class:xsd:string,
                           list:b:aliases1,
                           object:"jimbo"^xsd:string}),
               _)
     ]) :-

    check_and_commit.

*/

:- end_tests(json_instance).<|MERGE_RESOLUTION|>--- conflicted
+++ resolved
@@ -47,14 +47,6 @@
     class_subsumed(Validation_Object, Class,C),
     !.
 % NOTE: Need a clause here for enumerated types!
-<<<<<<< HEAD
-
-is_instance2(Validation_Object, X, C) :-
-    database_instance(Validation_Object, Instance),
-    xrdf(Instance, X, rdf:type, Class),
-    is_simple_class(Validation_Object, Class),
-    class_subsumed(Validation_Object, Class,C).
-=======
 is_instance(Validation_Object, X, C) :-
     is_enum(Validation_Object, C),
     !,
@@ -63,7 +55,12 @@
     database_schema(Validation_Object, Schema),
     xrdf(Schema, C, sys:value, Cons),
     graph_member_list(Schema, X, Cons).
->>>>>>> 1246376f
+
+is_instance2(Validation_Object, X, C) :-
+    database_instance(Validation_Object, Instance),
+    xrdf(Instance, X, rdf:type, Class),
+    is_simple_class(Validation_Object, Class),
+    class_subsumed(Validation_Object, Class,C).
 
 instance_of(Validation_Object, X, C) :-
     database_instance(Validation_Object, Instance),
