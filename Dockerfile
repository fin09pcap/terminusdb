--- conflicted
+++ resolved
@@ -1,19 +1,11 @@
-<<<<<<< HEAD
-FROM terminusdb/terminus_store_prolog:v0.12.4
-=======
 FROM terminusdb/terminus_store_prolog:v0.13.5
->>>>>>> 6431f88c
 WORKDIR /usr/share/swi-prolog/pack
 RUN export BUILD_DEPS="git build-essential make libjwt-dev libssl-dev pkg-config" \
         && apt-get update && apt-get install $BUILD_DEPS -y --no-install-recommends \
         && git clone https://github.com/terminusdb-labs/jwt_io.git \
         && cd jwt_io && make
 
-<<<<<<< HEAD
-FROM terminusdb/terminus_store_prolog:v0.12.4
-=======
 FROM terminusdb/terminus_store_prolog:v0.13.5
->>>>>>> 6431f88c
 WORKDIR /app/terminusdb
 COPY ./ /app/terminusdb
 COPY --from=0 /usr/share/swi-prolog/pack/jwt_io /usr/share/swi-prolog/pack/jwt_io
